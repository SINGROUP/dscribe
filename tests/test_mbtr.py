--- conflicted
+++ resolved
@@ -213,7 +213,6 @@
             False,
             id="inverse_distance, exp, finite",
         ),
-<<<<<<< HEAD
         pytest.param(
             {"function": "cosine"},
             {"min": -1.0, "max": 1.0, "sigma": 0.02, "n": 100},
@@ -241,6 +240,20 @@
             None,
             False,
             id="cosine, unity, finite",
+        ),
+        pytest.param(
+            {"function": "cosine"},
+            {"min": -1.0, "max": 1.0, "sigma": 0.02, "n": 100},
+            {"function": "smooth_cutoff", "sharpness": 2.0, "r_cut": 6.0},
+            False,
+            id="cosine, smooth_cutoff, finite",
+        ),
+        pytest.param(
+            {"function": "cosine"},
+            {"min": -1.0, "max": 1.0, "sigma": 0.02, "n": 100},
+            {"function": "smooth_cutoff", "sharpness": 2.0, "r_cut": 6.0},
+            True,
+            id="cosine, smooth_cutoff, periodic",
         ),
     ],
 )
@@ -276,29 +289,7 @@
             {"min": -1.0, "max": 1.0, "sigma": 0.02, "n": 100},
             {"function": "exp", "scale": 1.0, "threshold": 1e-3},
             id="cosine",
-=======
-        (
-            "analytical",
-            True,
-            "none",
-            k2_dict("distance", "exp"),
-            k3_dict("smooth_cutoff"),
-        ),
-        (
-            "analytical",
-            True,
-            "n_atoms",
-            k2_dict("inverse_distance", "exp"),
-            k3_dict("exp"),
->>>>>>> 31aabb7e
-        ),
-        (
-            "analytical",
-            True,
-            "valle_oganov",
-            k2_dict("inverse_distance", "exp"),
-            k3_dict("exp"),
-        ),
+        )
     ],
 )
 @pytest.mark.parametrize("periodic", [True, False])
@@ -312,6 +303,41 @@
         periodic=periodic,
     )
     assert_derivatives(mbtr_func, "numerical", periodic, get_simple_finite())
+
+
+@pytest.mark.parametrize(
+    "geometry, grid, weighting",
+    [
+        pytest.param(
+            {"function": "distance"},
+            {"min": 0, "max": 5.0, "sigma": 0.02, "n": 100},
+            {"function": "exp", "r_cut": 9.0, "threshold": 1e-3},
+            id="distance, exp",
+        ),
+        pytest.param(
+            {"function": "inverse_distance"},
+            {"min": 0, "max": 1.0, "sigma": 0.02, "n": 100},
+            {"function": "exp", "r_cut": 9.0, "threshold": 1e-3},
+            id="inverse_distance, exp",
+        ),
+        pytest.param(
+            {"function": "cosine"},
+            {"min": -1.0, "max": 1.0, "sigma": 0.02, "n": 100},
+            {"function": "exp", "r_cut": 9.0, "threshold": 1e-3},
+            id="cosine, exp",
+        ),
+    ],
+)
+@pytest.mark.parametrize("method", ["analytical", "numerical"])
+def test_derivatives_valle_oganov(geometry, grid, weighting, method):
+    mbtr_func = mbtr(
+        geometry=geometry,
+        grid=grid,
+        weighting=weighting,
+        normalization="valle_oganov",
+        periodic=True,
+    )
+    assert_derivatives(mbtr_func, method, True, get_simple_finite())
 
 
 @pytest.mark.parametrize("method", ("numerical", "analytical"))
