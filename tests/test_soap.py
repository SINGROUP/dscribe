--- conflicted
+++ resolved
@@ -452,10 +452,10 @@
             "n_max": 5,
             "l_max": 5,
             "species": ["H", "O"],
-<<<<<<< HEAD
             "compression":{"mode":"off"},
         }
 
+    # Invalid weighting
     with pytest.raises(ValueError):
         setup = get_setup()
         setup["weighting"] = {"function": "poly", "c": -1, "r0": 1}
@@ -495,64 +495,6 @@
     with pytest.raises(ValueError):
         setup = get_setup()
         setup["weighting"] = {"function": "invalid", "c": 1, "d": 1, "r0": 1}
-        SOAP(**setup)
-
-    # Invalid species weighting
-    with pytest.raises(ValueError):
-        setup = get_setup()
-        setup["compression"]["species_weighting"] = {"H": 1, "O": 0.1, "X": 3.4}
-        SOAP(**setup)
-    with pytest.raises(ValueError):
-        setup = get_setup()
-        setup["compression"]["species_weighting"] = {"H": 1}
-        SOAP(**setup)
-    with pytest.raises(ValueError):
-        setup = get_setup()
-        setup["compression"]["species_weighting"] = {1: 0, 8: 2}
-=======
-        }
-
-    # Invalid weighting
-    with pytest.raises(ValueError):
-        setup = get_setup()
-        setup["weighting"] = {"function": "poly", "c": -1, "r0": 1}
-        SOAP(**setup)
-    with pytest.raises(ValueError):
-        setup = get_setup()
-        setup["weighting"] = {"function": "poly", "c": 1, "r0": 0}
-        SOAP(**setup)
-    with pytest.raises(ValueError):
-        setup = get_setup()
-        setup["weighting"] = {"function": "poly", "c": 1, "r0": 1, "w0": -1}
-        SOAP(**setup)
-    with pytest.raises(ValueError):
-        setup = get_setup()
-        setup["weighting"] = {"function": "pow", "c": -1, "d": 1, "r0": 1, "m": 1}
-        SOAP(**setup)
-    with pytest.raises(ValueError):
-        setup = get_setup()
-        setup["weighting"] = {"function": "pow", "c": 1, "d": 1, "r0": 0, "m": 1}
-        SOAP(**setup)
-    with pytest.raises(ValueError):
-        setup = get_setup()
-        setup["weighting"] = {"function": "pow", "c": 1, "d": 1, "r0": 1, "w0": -1}
-        SOAP(**setup)
-    with pytest.raises(ValueError):
-        setup = get_setup()
-        setup["weighting"] = {"function": "exp", "c": -1, "d": 1, "r0": 1}
-        SOAP(**setup)
-    with pytest.raises(ValueError):
-        setup = get_setup()
-        setup["weighting"] = {"function": "exp", "c": 1, "d": 1, "r0": 0}
-        SOAP(**setup)
-    with pytest.raises(ValueError):
-        setup = get_setup()
-        setup["weighting"] = {"function": "exp", "c": 1, "d": 1, "r0": 1, "w0": -1}
-        SOAP(**setup)
-    with pytest.raises(ValueError):
-        setup = get_setup()
-        setup["weighting"] = {"function": "invalid", "c": 1, "d": 1, "r0": 1}
->>>>>>> 3db9d9a4
         SOAP(**setup)
 
     # Test that trying to get analytical derivatives with averaged output
@@ -568,7 +510,6 @@
             str(excinfo.value)
             == "Analytical derivatives currently not available for averaged output."
         )
-<<<<<<< HEAD
 
     with pytest.raises(ValueError):
         setup = get_setup()
@@ -579,17 +520,12 @@
         setup["compression"]["mode"] = "mu2"
         soap = SOAP(**setup)
         soap.derivatives(system, centers=centers, method="analytical")
-=======
->>>>>>> 3db9d9a4
 
     # Test that trying to get analytical derivatives with polynomial basis
     # raises an exception.
     with pytest.raises(ValueError) as excinfo:
         setup = get_setup()
-<<<<<<< HEAD
         setup["average"] = "off"
-=======
->>>>>>> 3db9d9a4
         setup["rbf"] = "polynomial"
         soap = SOAP(**setup)
         soap.derivatives(system, centers=centers, method="analytical")
@@ -610,8 +546,6 @@
         str(excinfo.value)
         == "Analytical derivatives currently not available for periodic systems."
     )
-<<<<<<< HEAD
-=======
 
     # Test that trying to get analytical derivatives with weighting raises an
     # exception
@@ -624,8 +558,6 @@
         str(excinfo.value)
         == "Analytical derivatives currently not available when weighting is used."
     )
-
->>>>>>> 3db9d9a4
 
 w_poly = {"function": "poly", "c": 2, "m": 3, "r0": 4}
 w_pow = {"function": "pow", "threshold": 1e-3, "c": 1, "d": 1, "m": 1, "r0": 1}
