# -*- coding: utf-8 -*-
"""Copyright 2019 DScribe developers

Licensed under the Apache License, Version 2.0 (the "License");
you may not use this file except in compliance with the License.
You may obtain a copy of the License at

    http://www.apache.org/licenses/LICENSE-2.0

Unless required by applicable law or agreed to in writing, software
distributed under the License is distributed on an "AS IS" BASIS,
WITHOUT WARRANTIES OR CONDITIONS OF ANY KIND, either express or implied.
See the License for the specific language governing permissions and
limitations under the License.
"""
import sys
import math
import numpy as np

from ase import Atoms
import ase.data

from dscribe.core import System
from dscribe.descriptors.descriptorglobal import DescriptorGlobal
from dscribe.ext import MBTRWrapper
import dscribe.utils.geometry


k1_geometry_functions = set(["atomic_number"])
k2_geometry_functions = set(["distance", "inverse_distance"])
k3_geometry_functions = set(["angle", "cosine"])


def check_grid(grid: dict):
    """Used to ensure that the given grid settings are valid.

    Args:
        grid(dict): Dictionary containing the grid setup.
    """
    msg = "The grid information is missing the value for {}"
    val_names = ["min", "max", "sigma", "n"]
    for val_name in val_names:
        try:
            grid[val_name]
        except Exception:
            raise KeyError(msg.format(val_name))

    # Make the n into integer
    grid["n"] = int(grid["n"])
    if grid["min"] >= grid["max"]:
        raise ValueError("The min value should be smaller than the max value.")


def check_geometry(geometry: dict):
    """Used to ensure that the given geometry settings are valid.

    Args:
        geometry: Dictionary containing the geometry setup.
    """

    if "function" in geometry:
        function = geometry["function"]
        valid_functions = (
            k1_geometry_functions | k2_geometry_functions | k3_geometry_functions
        )
        if function not in valid_functions:
            raise ValueError(
                f"Unknown geometry function. Please use one of the following: {sorted(list(valid_functions))}"
            )
    else:
        raise ValueError("Please specify a geometry function.")


def check_weighting(k: int, weighting: dict, periodic: bool):
    """Used to ensure that the given weighting settings are valid.

    Args:
        k: The MBTR degree.
        weighting: Dictionary containing the weighting setup.
        periodic: Whether the descriptor is periodic or not.
    """
    if weighting is not None:
        if k == 1:
            valid_functions = set(["unity"])
        elif k == 2:
            valid_functions = set(["unity", "exp", "inverse_square"])
        elif k == 3:
            valid_functions = set(["unity", "exp", "smooth_cutoff"])
        function = weighting.get("function")
        if function not in valid_functions:
            raise ValueError(
                f"Unknown weighting function specified for k={k}. Please use one of the following: {sorted(list(valid_functions))}"
            )
        else:
            if function == "exp":
                if "threshold" not in weighting:
                    raise ValueError("Missing value for 'threshold' in the weighting.")
                if "scale" not in weighting and "r_cut" not in weighting:
                    raise ValueError(
                        "Provide either 'scale' or 'r_cut' in the weighting."
                    )
                if "scale" in weighting and "r_cut" in weighting:
                    raise ValueError(
                        "Provide either 'scale' or 'r_cut', not both in the weighting."
                    )
            elif function == "inverse_square":
                if "r_cut" not in weighting:
                    raise ValueError("Missing value for 'r_cut' in the weighting.")
            elif function == "smooth_cutoff":
                if "r_cut" not in weighting:
                    raise ValueError("Missing value for 'r_cut' in the weighting.")

    # Check that weighting function is specified for periodic systems
    if periodic and k > 1:
        valid = False
        if weighting is not None:
            function = weighting.get("function")
            if function is not None:
                if function != "unity":
                    valid = True
        if not valid:
            raise ValueError("Periodic systems need to have a weighting function.")


class MBTR(DescriptorGlobal):
    """Implementation of the Many-body tensor representation.

    You can use this descriptor for finite and periodic systems. When dealing
    with periodic systems or when using machine learning models that use the
    Euclidean norm to measure distance between vectors, it is advisable to use
    some form of normalization. This implementation does not support the use of
    a non-identity correlation matrix.
    """

    def __init__(
        self,
        geometry=None,
        grid=None,
        weighting=None,
        normalize_gaussians=True,
        normalization="none",
        species=None,
        periodic=False,
        sparse=False,
        dtype="float64",
    ):
        """
        Args:
            geometry (dict): Setup the geometry function. The geometry function
                determines the degree :math:`k` for MBTR. The order :math:`k`
                tells how many atoms are involved in the calculation and thus
                also heavily influence the computational time. For example::

                "geometry": {"function": "atomic_number"}

                The following geometry functions are available:

                * :math:`k=1`
                    * "atomic_number":  The atomic number.
                * :math:`k=2`
                    * "distance": Pairwise distance in angstroms.
                    * "inverse_distance": Pairwise inverse distance in 1/angstrom.
                * :math:`k=3`
                    * "angle": Angle in degrees.
                    * "cosine": Cosine of the angle.

            grid (dict): Setup the discretization grid. For example::

                "grid": {"min": 0.1, "max": 2, "sigma": 0.1, "n": 50}

                In the grid setup *min* is the minimum value of the axis, *max*
                is the maximum value of the axis, *sigma* is the standard
                deviation of the gaussian broadening and *n* is the number of
                points sampled on the grid.

            weighting (dict): Setup the weighting function and its parameters.
                For example::

                "weighting" : {"function": "exp", "r_cut": 10, "threshold": 1e-3}

                The following weighting functions are available:

                * :math:`k=1`
                    * "unity": No weighting.
                * :math:`k=2`
                    * "unity": No weighting.
                    * "exp": Weighting of the form :math:`e^{-sx}`
                    * "inverse_square": Weighting of the form :math:`1/(x^2)`
                * :math:`k=3`
                    * "unity": No weighting.
                    * "exp": Weighting of the form :math:`e^{-sx}`
                    * "smooth_cutoff": Weighting of the form :math:`f_{ij}f_{ik}`,
                        where :math:`f = 1+y(x/r_{cut})^{y+1}-(y+1)(x/r_{cut})^{y}`

                The meaning of :math:`x` changes for different terms as follows:

                * For :math:`k=2`: :math:`x` = Distance between A->B
                * For :math:`k=3`: :math:`x` = Distance from A->B->C->A.

                The exponential weighting is motivated by the exponential decay
                of screened Coulombic interactions in solids. In the exponential
                weighting the parameters **threshold** determines the value of
                the weighting function after which the rest of the terms will be
                ignored. Either the parameter **scale** or **r_cut** can be used
                to determine the parameter :math:`s`: **scale** directly
                corresponds to this value whereas **r_cut** can be used to
                indirectly determine it through :math:`s=-\log()`:.

                The inverse square and smooth cutoff function weightings use a
                cutoff parameter **r_cut**, which is a radial distance after
                which the rest of the atoms will be ignored. For the smooth
                cutoff function, additional weighting key **sharpness** can be
                added, which changes the value of :math:`y`. If a value for it
                is not provided, it defaults to `2`.

            normalize_gaussians (bool): Determines whether the gaussians are
                normalized to an area of 1. Defaults to True. If False, the
                normalization factor is dropped and the gaussians have the form.
                :math:`e^{-(x-\mu)^2/2\sigma^2}`
            normalization (str): Determines the method for normalizing the
                output. The available options are:

                * "none": No normalization.
                * "l2": Normalize the Euclidean length of the output to unity.
                * "n_atoms": Normalize the output by dividing it with the number
                  of atoms in the system. If the system is periodic, the number
                  of atoms is determined from the given unit cell.
                * "valle_oganov": Use Valle-Oganov descriptor normalization, with
                  system cell volume and numbers of different atoms in the cell.
            species (iterable): The chemical species as a list of atomic
                numbers or as a list of chemical symbols. Notice that this is not
                the atomic numbers that are present for an individual system, but
                should contain all the elements that are ever going to be
                encountered when creating the descriptors for a set of systems.
                Keeping the number of chemical speices as low as possible is
                preferable.
            periodic (bool): Set to true if you want the descriptor output to
                respect the periodicity of the atomic systems (see the
                pbc-parameter in the constructor of ase.Atoms).
            sparse (bool): Whether the output should be a sparse matrix or a
                dense numpy array.
            dtype (str): The data type of the output. Valid options are:

                    * ``"float32"``: Single precision floating point numbers.
                    * ``"float64"``: Double precision floating point numbers.
        """
        super().__init__(periodic=periodic, sparse=sparse, dtype=dtype)
        self.system = None
        self.geometry = geometry
        self.grid = grid
        self.weighting = weighting
        self.species = species
        self.normalization = normalization
        self.normalize_gaussians = normalize_gaussians

        if self.normalization == "valle_oganov" and not periodic:
            raise ValueError(
                "Valle-Oganov normalization does not support non-periodic systems."
            )

        # Initializing .create() level variables
        self._interaction_limit = None

    @property
    def grid(self):
        return self._grid

    @grid.setter
    def grid(self, value):
        check_grid(value)
        self._grid = value

    @property
    def geometry(self):
        return self._geometry

    @geometry.setter
    def geometry(self, value):
        check_geometry(value)
        k_map = {
            "atomic_number": 1,
            "distance": 2,
            "inverse_distance": 2,
            "angle": 3,
            "cosine": 3,
        }
        self.k = k_map[value["function"]]
        self._geometry = value

    @property
    def weighting(self):
        return self._weighting

    @weighting.setter
    def weighting(self, value):
        check_weighting(self.k, value, self.periodic)
        self._weighting = value

    @property
    def species(self):
        return self._species

    @species.setter
    def species(self, value):
        """Used to check the validity of given atomic numbers and to initialize
        the C-memory layout for them.

        Args:
            value(iterable): Chemical species either as a list of atomic
                numbers or list of chemical symbols.
        """
        # The species are stored as atomic numbers for internal use.
        self._set_species(value)

        # Setup mappings between atom indices and types together with some
        # statistics
        self.atomic_number_to_index = {}
        self.index_to_atomic_number = {}
        for i_atom, atomic_number in enumerate(self._atomic_numbers):
            self.atomic_number_to_index[atomic_number] = i_atom
            self.index_to_atomic_number[i_atom] = atomic_number
        self.n_elements = len(self._atomic_numbers)
        self.max_atomic_number = max(self._atomic_numbers)
        self.min_atomic_number = min(self._atomic_numbers)

    @property
    def normalization(self):
        return self._normalization

    @normalization.setter
    def normalization(self, value):
        """Checks that the given normalization is valid.

        Args:
            value(str): The normalization method to use.
        """
        norm_options = set(("none", "l2", "n_atoms", "valle_oganov"))
        if value not in norm_options:
            raise ValueError(
                "Unknown normalization option given. Please use one of the "
                "following: {}.".format(", ".join(sorted(list(norm_options))))
            )
        self._normalization = value

    def create(self, system, n_jobs=1, only_physical_cores=False, verbose=False):
        """Return MBTR output for the given systems.

        Args:
            system (:class:`ase.Atoms` or list of :class:`ase.Atoms`): One or many atomic structures.
            n_jobs (int): Number of parallel jobs to instantiate. Parallellizes
                the calculation across samples. Defaults to serial calculation
                with n_jobs=1. If a negative number is given, the used cpus
                will be calculated with, n_cpus + n_jobs, where n_cpus is the
                amount of CPUs as reported by the OS. With only_physical_cores
                you can control which types of CPUs are counted in n_cpus.
            only_physical_cores (bool): If a negative n_jobs is given,
                determines which types of CPUs are used in calculating the
                number of jobs. If set to False (default), also virtual CPUs
                are counted.  If set to True, only physical CPUs are counted.
            verbose(bool): Controls whether to print the progress of each job
                into to the console.

        Returns:
            np.ndarray | sparse.COO: MBTR for the given systems. The return type
            depends on the 'sparse' attribute.
        """
        # Combine input arguments
        system = [system] if isinstance(system, Atoms) else system
        inp = [(i_sys,) for i_sys in system]

        # Determine if the outputs have a fixed size
        static_size = [self.get_number_of_features()]

        # Create in parallel
        output = self.create_parallel(
            inp,
            self.create_single,
            n_jobs,
            static_size,
            only_physical_cores,
            verbose=verbose,
        )

        return output

    def create_single(self, system):
        """Return the many-body tensor representation for the given system.

        Args:
            system (:class:`ase.Atoms` | :class:`.System`): Input system.

        Returns:
            np.ndarray | sparse.COO: A single concatenated output vector is
            returned, either as a sparse or a dense vector.
        """
        # Ensuring variables are re-initialized when a new system is introduced
        self.system = system
        self._interaction_limit = len(system)

        # Check that the system does not have elements that are not in the list
        # of atomic numbers
        self.check_atomic_numbers(system.get_atomic_numbers())

        mbtr, _ = getattr(self, f"_get_k{self.k}")(system, True, False)

        # Handle normalization
        if self.normalization == "l2":
            mbtr /= np.linalg.norm(np.array(mbtr.data))
        elif self.normalization == "n_atoms":
            n_atoms = len(system)
            mbtr /= n_atoms

        return mbtr

    def get_number_of_features(self):
        """Used to inquire the final number of features that this descriptor
        will have.

        Returns:
            int: Number of features for this descriptor.
        """
        n_elem = self.n_elements
        n_grid = self.grid["n"]

        if self.k == 1:
            n_features = n_elem * n_grid
        if self.k == 2:
            n_features = (n_elem * (n_elem + 1) / 2) * n_grid
        if self.k == 3:
            n_features = (n_elem * n_elem * (n_elem + 1) / 2) * n_grid

        return int(n_features)

    def get_location(self, species):
        """Can be used to query the location of a species combination in the
        the output.

        Args:
            species(tuple): A tuple containing a species combination as
                chemical symbols or atomic numbers. The tuple can be for example
                ("H"), ("H", "O") or ("H", "O", "H").

        Returns:
            slice: slice containing the location of the specified species
                combination. The location is given as a python slice-object, that
                can be directly used to target ranges in the output.

        Raises:
            ValueError: If the requested species combination is not in the
                output or if invalid species defined.
        """
        # Check that the corresponding part is calculated
        k = len(species)
        if self.k is not k:
            raise ValueError(
                "Cannot retrieve the location for {}, as the term k={} has not "
                "been specified.".format(species, k)
            )

        # Change chemical elements into atomic numbers
        numbers = []
        for specie in species:
            if isinstance(specie, str):
                try:
                    specie = ase.data.atomic_numbers[specie]
                except KeyError:
                    raise ValueError("Invalid chemical species: {}".format(specie))
            numbers.append(specie)

        # Check that species exists
        self.check_atomic_numbers(numbers)

        # Change into internal indexing
        numbers = [self.atomic_number_to_index[x] for x in numbers]
        n_elem = self.n_elements

        n = self.grid["n"]
        if k == 1:
            i = numbers[0]
            m = i
            start = int(m * n)
            end = int((m + 1) * n)

        # k=2
        if k == 2:
            if numbers[0] > numbers[1]:
                numbers = list(reversed(numbers))

            i = numbers[0]
            j = numbers[1]

            # This is the index of the spectrum. It is given by enumerating the
            # elements of an upper triangular matrix from left to right and top
            # to bottom.
            m = j + i * n_elem - i * (i + 1) / 2
            start = int(m * n)
            end = int((m + 1) * n)

        # k=3
        if k == 3:
            if numbers[0] > numbers[2]:
                numbers = list(reversed(numbers))

            i = numbers[0]
            j = numbers[1]
            k = numbers[2]

            # This is the index of the spectrum. It is given by enumerating the
            # elements of a three-dimensional array where for valid elements
            # k>=i. The enumeration begins from [0, 0, 0], and ends at [n_elem,
            # n_elem, n_elem], looping the elements in the order k, i, j.
            m = j * n_elem * (n_elem + 1) / 2 + k + i * n_elem - i * (i + 1) / 2
            start = int(m * n)
            end = int((m + 1) * n)

        return slice(start, end)

    def _get_k1(self, system, return_descriptor, return_derivatives):
        """Calculates the first order term and/or its derivatives with
        regard to atomic positions.

        Returns:
            1D or 3D ndarray: K1 values. Returns a 1D array. If
                return_descriptor=False, returns an array of shape (0).
            3D ndarray: K1 derivatives. If return_derivatives=False, returns an
                array of shape (0,0,0).
        """
        start = self.grid["min"]
        stop = self.grid["max"]
        n = self.grid["n"]
        sigma = self.grid["sigma"]

        n_elem = self.n_elements
        n_features = n_elem * n

        if return_descriptor:
            # Determine the geometry function
            geom_func_name = self.geometry["function"]

            cmbtr = MBTRWrapper(
                self.atomic_number_to_index,
                self._interaction_limit,
                np.zeros((len(system), 3), dtype=int),
            )

            k1 = np.zeros((n_features), dtype=np.float64)
            cmbtr.get_k1(
                k1,
                system.get_atomic_numbers(),
                geom_func_name.encode(),
                b"unity",
                {},
                start,
                stop,
                sigma,
                n,
            )
        else:
            k1 = np.zeros((0), dtype=np.float64)

        if return_derivatives:
            k1_d = np.zeros((self._interaction_limit, 3, n_features), dtype=np.float64)
        else:
            k1_d = np.zeros((0, 0, 0), dtype=np.float64)

        # Denormalize if requested
        if not self.normalize_gaussians:
            max_val = 1 / (sigma * math.sqrt(2 * math.pi))
            k1 /= max_val
            k1_d /= max_val

        # Convert to the final output precision.
        if self.dtype == "float32":
            k1 = k1.astype(self.dtype)
            k1_d = k1_d.astype(self.dtype)

        return (k1, k1_d)

    def _get_k2(self, system, return_descriptor, return_derivatives):
        """Calculates the second order term and/or its derivatives with
        regard to atomic positions.
        Returns:
            1D ndarray:   K2 values. Returns a 1D array. If
                return_descriptor=False, returns an array of shape (0).
            3D ndarray: K2 derivatives. If return_derivatives=False, returns an
                array of shape (0,0,0).
        """
        start = self.grid["min"]
        stop = self.grid["max"]
        n = self.grid["n"]
        sigma = self.grid["sigma"]

        # Determine the weighting function and possible radial cutoff
        r_cut = None
        parameters = {}
        if self.weighting is not None:
            weighting_function = self.weighting["function"]
            if weighting_function == "exp":
                threshold = self.weighting["threshold"]
                r_cut = self.weighting.get("r_cut")
                scale = self.weighting.get("scale")
                if scale is not None and r_cut is None:
                    r_cut = -math.log(threshold) / scale
                elif scale is None and r_cut is not None:
                    scale = -math.log(threshold) / r_cut
                parameters = {b"scale": scale, b"threshold": threshold}
            elif weighting_function == "inverse_square":
                r_cut = self.weighting["r_cut"]
        else:
            weighting_function = "unity"

        # Determine the geometry function
        geom_func_name = self.geometry["function"]

        # If needed, create the extended system
        if self.periodic:
            centers = system.get_positions()
            ext_system, cell_indices = dscribe.utils.geometry.get_extended_system(
                system, r_cut, centers, return_cell_indices=True
            )
            ext_system = System.from_atoms(ext_system)
        else:
            ext_system = System.from_atoms(system)
            cell_indices = np.zeros((len(system), 3), dtype=int)

        cmbtr = MBTRWrapper(
            self.atomic_number_to_index, self._interaction_limit, cell_indices
        )

        # If radial cutoff is finite, use it to calculate the sparse
        # distance matrix to reduce computational complexity from O(n^2) to
        # O(n log(n))
        n_atoms = len(ext_system)
        if r_cut is not None:
            dmat = ext_system.get_distance_matrix_within_radius(r_cut)
            adj_list = dscribe.utils.geometry.get_adjacency_list(dmat)
            dmat_dense = np.full(
                (n_atoms, n_atoms), sys.float_info.max
            )  # The non-neighbor values are treated as "infinitely far".
            dmat_dense[dmat.row, dmat.col] = dmat.data
        # If no weighting is used, the full distance matrix is calculated
        else:
            dmat_dense = ext_system.get_distance_matrix()
            adj_list = np.tile(np.arange(n_atoms), (n_atoms, 1))

        n_elem = self.n_elements
        n_features = int((n_elem * (n_elem + 1) / 2) * n)

        if return_descriptor:
            k2 = np.zeros((n_features), dtype=np.float64)
        else:
            k2 = np.zeros((0), dtype=np.float64)

        if return_derivatives:
            k2_d = np.zeros((self._interaction_limit, 3, n_features), dtype=np.float64)
        else:
            k2_d = np.zeros((0, 0, 0), dtype=np.float64)

        # Generate derivatives for k=2 term
        cmbtr.get_k2(
            k2,
            k2_d,
            return_descriptor,
            return_derivatives,
            ext_system.get_atomic_numbers(),
            ext_system.get_positions(),
            dmat_dense,
            adj_list,
            geom_func_name.encode(),
            weighting_function.encode(),
            parameters,
            start,
            stop,
            sigma,
            n,
        )

        # Denormalize if requested
        if not self.normalize_gaussians:
            max_val = 1 / (sigma * math.sqrt(2 * math.pi))
            k2 /= max_val
            k2_d /= max_val

        # Valle-Oganov normalization is calculated separately for each pair.
        # Not implemented for derivatives.
        if self.normalization == "valle_oganov":
            volume = self.system.cell.volume
            # Calculate the amount of each element for N_A*N_B term
            values, counts = np.unique(
                self.system.get_atomic_numbers(), return_counts=True
            )
            counts = dict(zip(values, counts))
            for i_z in values:
                for j_z in values:
                    i = self.atomic_number_to_index[i_z]
                    j = self.atomic_number_to_index[j_z]
                    if j < i:
                        continue
                    if i == j:
                        count_product = 0.5 * counts[i_z] * counts[j_z]
                    else:
                        count_product = counts[i_z] * counts[j_z]

                    # This is the index of the spectrum. It is given by enumerating the
                    # elements of an upper triangular matrix from left to right and top
                    # to bottom.
                    m = int(j + i * n_elem - i * (i + 1) / 2)
                    start = m * n
                    end = (m + 1) * n
                    norm_factor = volume / (count_product * 4 * np.pi)

                    k2[start:end] *= norm_factor
                    k2_d[:, :, start:end] *= norm_factor

        # Convert to the final output precision.
        if self.dtype == "float32":
            k2 = k2.astype(self.dtype)
            k2_d = k2_d.astype(self.dtype)

        return (k2, k2_d)

    def _get_k3(self, system, return_descriptor, return_derivatives):
        """Calculates the third order term and/or its derivatives with
        regard to atomic positions.
        Returns:
            1D ndarray: K3 values. Returns a 1D array. If
                return_descriptor=False, returns an array of shape (0).
            3D ndarray: K3 derivatives. If return_derivatives=False, returns an
                array of shape (0,0,0).
        """
        start = self.grid["min"]
        stop = self.grid["max"]
        n = self.grid["n"]
        sigma = self.grid["sigma"]

        # Determine the weighting function and possible radial cutoff
        r_cut = None
        parameters = {}
        if self.weighting is not None:
            weighting_function = self.weighting["function"]
            if weighting_function == "exp":
                threshold = self.weighting["threshold"]
                r_cut = self.weighting.get("r_cut")
                scale = self.weighting.get("scale")
                # If we want to limit the triplets to a distance r_cut, we need
                # to allow x=2*r_cut in the case of k=3.
                if scale is not None and r_cut is None:
                    r_cut = -0.5 * math.log(threshold) / scale
                elif scale is None and r_cut is not None:
                    scale = -0.5 * math.log(threshold) / r_cut
                parameters = {b"scale": scale, b"threshold": threshold}
            if weighting_function == "smooth_cutoff":
                try:
                    sharpness = self.weighting["sharpness"]
                except Exception:
                    sharpness = 2
<<<<<<< HEAD
                r_cut = self.weighting["r_cut"]
                parameters = {b"sharpness": sharpness, b"cutoff": r_cut}
=======
                parameters = {b"sharpness": sharpness, b"cutoff": weighting["r_cut"]}
                # Evaluating smooth-cutoff weighting values requires distances
                # between two neighbours of an atom, and the maximum distance
                # between them is twice the cutoff radius. To include the
                # neighbour-to-neighbour distances in the distance matrix, the
                # neighbour list is generated with double radius.
                r_cut = 2 * weighting["r_cut"]
>>>>>>> 31aabb7e
        else:
            weighting_function = "unity"

        # Determine the geometry function
        geom_func_name = self.geometry["function"]

        # If needed, create the extended system
        if self.periodic:
            centers = system.get_positions()
            ext_system, cell_indices = dscribe.utils.geometry.get_extended_system(
                system, r_cut, centers, return_cell_indices=True
            )
            ext_system = System.from_atoms(ext_system)
        else:
            ext_system = System.from_atoms(system)
            cell_indices = np.zeros((len(system), 3), dtype=int)

        cmbtr = MBTRWrapper(
            self.atomic_number_to_index, self._interaction_limit, cell_indices
        )

        n_atoms = len(ext_system)
        if r_cut is not None:
            dmat = ext_system.get_distance_matrix_within_radius(r_cut)
            adj_list = dscribe.utils.geometry.get_adjacency_list(dmat)
            dmat_dense = np.full(
                (n_atoms, n_atoms), sys.float_info.max
            )  # The non-neighbor values are treated as "infinitely far".
            dmat_dense[dmat.col, dmat.row] = dmat.data
        # If no weighting is used, the full distance matrix is calculated
        else:
            dmat_dense = ext_system.get_distance_matrix()
            adj_list = np.tile(np.arange(n_atoms), (n_atoms, 1))

        n_elem = self.n_elements
        n_features = int((n_elem * n_elem * (n_elem + 1) / 2) * n)

        if return_descriptor:
            k3 = np.zeros((n_features), dtype=np.float64)
        else:
            k3 = np.zeros((0), dtype=np.float64)

        if return_derivatives:
            k3_d = np.zeros((self._interaction_limit, 3, n_features), dtype=np.float64)
        else:
            k3_d = np.zeros((0, 0, 0), dtype=np.float64)

        # Compute the k=3 term and its derivative
        cmbtr.get_k3(
            k3,
            k3_d,
            return_descriptor,
            return_derivatives,
            ext_system.get_atomic_numbers(),
            ext_system.get_positions(),
            dmat_dense,
            adj_list,
            geom_func_name.encode(),
            weighting_function.encode(),
            parameters,
            start,
            stop,
            sigma,
            n,
        )

        # Denormalize if requested
        if not self.normalize_gaussians:
            max_val = 1 / (sigma * math.sqrt(2 * math.pi))
            k3 /= max_val
            k3_d /= max_val

        # Valle-Oganov normalization is calculated separately for each triplet
        # Not implemented for derivatives.
        if self.normalization == "valle_oganov":
            volume = self.system.cell.volume
            # Calculate the amount of each element for N_A*N_B*N_C term
            values, counts = np.unique(
                self.system.get_atomic_numbers(), return_counts=True
            )
            counts = dict(zip(values, counts))
            for i_z in values:
                for j_z in values:
                    for k_z in values:
                        i = self.atomic_number_to_index[i_z]
                        j = self.atomic_number_to_index[j_z]
                        k = self.atomic_number_to_index[k_z]
                        if k < i:
                            continue
                        # This is the index of the spectrum. It is given by enumerating the
                        # elements of a three-dimensional array where for valid elements
                        # k>=i. The enumeration begins from [0, 0, 0], and ends at [n_elem,
                        # n_elem, n_elem], looping the elements in the order j, i, k.
                        m = int(
                            j * n_elem * (n_elem + 1) / 2
                            + k
                            + i * n_elem
                            - i * (i + 1) / 2
                        )
                        start = m * n
                        end = (m + 1) * n
                        count_product = counts[i_z] * counts[j_z] * counts[k_z]
                        norm_factor = volume / count_product

                        k3[start:end] *= norm_factor
                        k3_d[:, :, start:end] *= norm_factor

        # Convert to the final output precision.
        if self.dtype == "float32":
            k3 = k3.astype(self.dtype)
            k3_d = k3_d.astype(self.dtype)

        return (k3, k3_d)

    def validate_derivatives_method(self, method):
        """Used to validate and determine the final method for calculating the
        derivatives.
        """
        methods = {"numerical", "analytical", "auto"}
        if method not in methods:
            raise ValueError(
                "Invalid method specified. Please choose from: {}".format(methods)
            )

        if method == "numerical":
            return method

        # Check if analytical derivatives can be used
        try:
            supported_normalization = ["none", "n_atoms", "valle_oganov"]
            if self.normalization not in supported_normalization:
                raise ValueError(
                    "Analytical derivatives not implemented for normalization option '{}'. Please choose from: {}".format(
                        self.normalization, supported_normalization
                    )
                )
            # Derivatives are not currently implemented for all k3 options
<<<<<<< HEAD
            if self.k == 3:
                if self.weighting is not None:
                    if self.weighting["function"] == "smooth_cutoff":
                        raise ValueError(
                            "Analytical derivatives not implemented for k3 weighting function 'smooth_cutoff'."
                        )

=======
            if self.k3 is not None:
>>>>>>> 31aabb7e
                # "angle" function is not differentiable
                if self.geometry["function"] == "angle":
                    raise ValueError(
                        "Analytical derivatives not implemented for k3 geometry function 'angle'."
                    )
        except Exception as e:
            if method == "analytical":
                raise e
            elif method == "auto":
                method = "numerical"
        else:
            if method == "auto":
                method = "analytical"

        return method

    def derivatives_analytical(self, d, c, system, indices, return_descriptor):
        # Ensuring variables are re-initialized when a new system is introduced
        self.system = system
        self._interaction_limit = len(system)

        # Check that the system does not have elements that are not in the list
        # of atomic numbers
        self.check_atomic_numbers(system.get_atomic_numbers())

        mbtr, mbtr_d = getattr(self, f"_get_k{self.k}")(system, return_descriptor, True)

        # Handle normalization
        if self.normalization == "n_atoms":
            n_atoms = len(self.system)
            mbtr /= n_atoms
            mbtr_d /= n_atoms

        # For now, the derivatives are calculated with regard to all atomic
        # positions. The desired indices are extracted here at the end.
        i = 0
        for index in indices:
            d[i, :] = mbtr_d[index, :, :]
            i += 1

        if return_descriptor:
            np.copyto(c, mbtr)<|MERGE_RESOLUTION|>--- conflicted
+++ resolved
@@ -754,18 +754,13 @@
                     sharpness = self.weighting["sharpness"]
                 except Exception:
                     sharpness = 2
-<<<<<<< HEAD
-                r_cut = self.weighting["r_cut"]
-                parameters = {b"sharpness": sharpness, b"cutoff": r_cut}
-=======
-                parameters = {b"sharpness": sharpness, b"cutoff": weighting["r_cut"]}
+                parameters = {b"sharpness": sharpness, b"cutoff": self.weighting["r_cut"]}
                 # Evaluating smooth-cutoff weighting values requires distances
                 # between two neighbours of an atom, and the maximum distance
                 # between them is twice the cutoff radius. To include the
                 # neighbour-to-neighbour distances in the distance matrix, the
                 # neighbour list is generated with double radius.
-                r_cut = 2 * weighting["r_cut"]
->>>>>>> 31aabb7e
+                r_cut = 2 * self.weighting["r_cut"]
         else:
             weighting_function = "unity"
 
@@ -903,17 +898,7 @@
                     )
                 )
             # Derivatives are not currently implemented for all k3 options
-<<<<<<< HEAD
             if self.k == 3:
-                if self.weighting is not None:
-                    if self.weighting["function"] == "smooth_cutoff":
-                        raise ValueError(
-                            "Analytical derivatives not implemented for k3 weighting function 'smooth_cutoff'."
-                        )
-
-=======
-            if self.k3 is not None:
->>>>>>> 31aabb7e
                 # "angle" function is not differentiable
                 if self.geometry["function"] == "angle":
                     raise ValueError(
