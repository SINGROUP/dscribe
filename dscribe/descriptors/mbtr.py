# -*- coding: utf-8 -*-
"""Copyright 2019 DScribe developers

Licensed under the Apache License, Version 2.0 (the "License");
you may not use this file except in compliance with the License.
You may obtain a copy of the License at

    http://www.apache.org/licenses/LICENSE-2.0

Unless required by applicable law or agreed to in writing, software
distributed under the License is distributed on an "AS IS" BASIS,
WITHOUT WARRANTIES OR CONDITIONS OF ANY KIND, either express or implied.
See the License for the specific language governing permissions and
limitations under the License.
"""
import sys
import math
import numpy as np

import sparse

from ase import Atoms
import ase.data

from dscribe.core import System
from dscribe.descriptors import Descriptor
from dscribe.ext import MBTRWrapper
import dscribe.utils.geometry


class MBTR(Descriptor):
    """Implementation of the Many-body tensor representation up to :math:`k=3`.

    You can choose which terms to include by providing a dictionary in the
    k1, k2 or k3 arguments. This dictionary should contain information
    under three keys: "geometry", "grid" and "weighting". See the examples
    below for how to format these dictionaries.

    You can use this descriptor for finite and periodic systems. When dealing
    with periodic systems or when using machine learning models that use the
    Euclidean norm to measure distance between vectors, it is advisable to use
    some form of normalization.

    For the geometry functions the following choices are available:

    * :math:`k=1`:

       * "atomic_number": The atomic numbers.

    * :math:`k=2`:

       * "distance": Pairwise distance in angstroms.
       * "inverse_distance": Pairwise inverse distance in 1/angstrom.

    * :math:`k=3`:

       * "angle": Angle in degrees.
       * "cosine": Cosine of the angle.

    For the weighting the following functions are available:

    * :math:`k=1`:

       * "unity": No weighting.

    * :math:`k=2`:

       * "unity": No weighting.
<<<<<<< HEAD
       * "exp": Weighting of the form :math:`e^{-sx}`
=======
       * "exp" or "exponential": Weighting of the form :math:`e^{-sx}`
       * "inverse_square": Weighting of the form :math:`1/(x^2)`
>>>>>>> 80c9803a

    * :math:`k=3`:

       * "unity": No weighting.
<<<<<<< HEAD
       * "exp": Weighting of the form :math:`e^{-sx}`
=======
       * "exp" or "exponential": Weighting of the form :math:`e^{-sx}`
       * "smooth_cutoff": Weighting of the form :math:`f_{ij}f_{ik}`,
         where :math:`f = 1+y(x/r_{cutoff})^{y+1}-(y+1)(x/r_{cutoff})^{y}`
>>>>>>> 80c9803a

    The exponential weighting is motivated by the exponential decay of screened
    Coulombic interactions in solids. In the exponential weighting the
    parameters **threshold** determines the value of the weighting function after
    which the rest of the terms will be ignored and the parameter **scale**
    corresponds to :math:`s`. The meaning of :math:`x` changes for different
    terms as follows:

    * :math:`k=2`: :math:`x` = Distance between A->B
    * :math:`k=3`: :math:`x` = Distance from A->B->C->A.

    The inverse square and smooth cutoff function weightings use a cutoff
    parameter **r_cutoff**, which is a radial distance after which the rest of
    the atoms will be ignored. For both, :math:`x` means the distance between
    A->B. For the smooth cutoff function, additional weighting key **sharpness**
    can be added, which changes the value of :math:`y`. If not, it defaults to `2`.

    In the grid setup *min* is the minimum value of the axis, *max* is the
    maximum value of the axis, *sigma* is the standard deviation of the
    gaussian broadening and *n* is the number of points sampled on the
    grid.

    If flatten=False, a list of dense np.ndarrays for each k in ascending order
    is returned. These arrays are of dimension (n_elements x n_elements x
    n_grid_points), where the elements are sorted in ascending order by their
    atomic number.

    If flatten=True, a sparse.COO sparse matrix is returned. This sparse matrix
    is of size (n_features,), where n_features is given by
    get_number_of_features(). This vector is ordered so that the different
    k-terms are ordered in ascending order, and within each k-term the
    distributions at each entry (i, j, h) of the tensor are ordered in an
    ascending order by (i * n_elements) + (j * n_elements) + (h * n_elements).

    This implementation does not support the use of a non-identity correlation
    matrix.
    """

    def __init__(
        self,
        k1=None,
        k2=None,
        k3=None,
        normalize_gaussians=True,
        normalization="none",
        flatten=True,
        species=None,
        periodic=False,
        sparse=False,
    ):
        """
        Args:
<<<<<<< HEAD
=======
            species (iterable): The chemical species as a list of atomic
                numbers or as a list of chemical symbols. Notice that this is not
                the atomic numbers that are present for an individual system, but
                should contain all the elements that are ever going to be
                encountered when creating the descriptors for a set of systems.
                Keeping the number of chemical species as low as possible is
                preferable.
            periodic (bool): Set to true if you want the descriptor output to
                respect the periodicity of the atomic systems (see the
                pbc-parameter in the constructor of ase.Atoms).
>>>>>>> 80c9803a
            k1 (dict): Setup for the k=1 term. For example::

                k1 = {
                    "geometry": {"function": "atomic_number"},
                    "grid": {"min": 1, "max": 10, "sigma": 0.1, "n": 50}
                }

            k2 (dict): Dictionary containing the setup for the k=2 term.
                Contains setup for the used geometry function, discretization and
                weighting function. For example::

                    k2 = {
                        "geometry": {"function": "inverse_distance"},
                        "grid": {"min": 0.1, "max": 2, "sigma": 0.1, "n": 50},
                        "weighting": {"function": "exp", "scale": 0.75, "threshold": 1e-2}
                    }

            k3 (dict): Dictionary containing the setup for the k=3 term.
                Contains setup for the used geometry function, discretization and
                weighting function. For example::

                    k3 = {
                        "geometry": {"function": "angle"},
                        "grid": {"min": 0, "max": 180, "sigma": 5, "n": 50},
                        "weighting" : {"function": "exp", "scale": 0.5, "threshold": 1e-3}
                    }

            normalize_gaussians (bool): Determines whether the gaussians are
                normalized to an area of 1. Defaults to True. If False, the
                normalization factor is dropped and the gaussians have the form.
                :math:`e^{-(x-\mu)^2/2\sigma^2}`
            normalization (str): Determines the method for normalizing the
                output. The available options are:

                * "none": No normalization.
                * "l2_each": Normalize the Euclidean length of each k-term
                  individually to unity.
                * "n_atoms": Normalize the output by dividing it with the number
                  of atoms in the system. If the system is periodic, the number
                  of atoms is determined from the given unit cell.
                * "valle_oganov": Use Valle-Oganov descriptor normalization, with
                  system cell volume and numbers of different atoms in the cell.

            flatten (bool): Whether the output should be flattened to a 1D
                array. If False, a dictionary of the different tensors is
                provided, containing the values under keys: "k1", "k2", and
                "k3":
            species (iterable): The chemical species as a list of atomic
                numbers or as a list of chemical symbols. Notice that this is not
                the atomic numbers that are present for an individual system, but
                should contain all the elements that are ever going to be
                encountered when creating the descriptors for a set of systems.
                Keeping the number of chemical speices as low as possible is
                preferable.
            periodic (bool): Set to true if you want the descriptor output to
                respect the periodicity of the atomic systems (see the
                pbc-parameter in the constructor of ase.Atoms).
            sparse (bool): Whether the output should be a sparse matrix or a
                dense numpy array.
        """
        if sparse and not flatten:
            raise ValueError(
                "Sparse, non-flattened output is currently not supported. If "
                "you want a non-flattened output, please specify sparse=False "
                "in the MBTR constructor."
            )
        super().__init__(periodic=periodic, flatten=flatten, sparse=sparse)
        self.system = None
        self.k1 = k1
        self.k2 = k2
        self.k3 = k3

        # Setup the involved chemical species
        self.species = species

        self.normalization = normalization
        self.normalize_gaussians = normalize_gaussians

        if self.normalization=="valle_oganov" and periodic is False:
            raise ValueError(
                "Valle-Oganov normalization does not support non-periodic systems."
            )

        # Initializing .create() level variables
        self._interaction_limit = None

        # Check that weighting function is specified for periodic systems
        if self.periodic:
            if self.k2 is not None:
                valid = False
                weighting = self.k2.get("weighting")
                if weighting is not None:
                    function = weighting.get("function")
                    if function is not None:
                        if function != "unity":
                            valid = True
                if not valid:
                    raise ValueError(
                        "Periodic systems need to have a weighting function."
                    )

            if self.k3 is not None:
                valid = False
                weighting = self.k3.get("weighting")
                if weighting is not None:
                    function = weighting.get("function")
                    if function is not None:
                        if function != "unity":
                            valid = True

                if not valid:
                    raise ValueError(
                        "Periodic systems need to have a weighting function."
                    )

    def check_grid(self, grid):
        """Used to ensure that the given grid settings are valid.

        Args:
            grid(dict): Dictionary containing the grid setup.
        """
        msg = "The grid information is missing the value for {}"
        val_names = ["min", "max", "sigma", "n"]
        for val_name in val_names:
            try:
                grid[val_name]
            except Exception:
                raise KeyError(msg.format(val_name))

        # Make the n into integer
        grid["n"] = int(grid["n"])
        if grid["min"] >= grid["max"]:
            raise ValueError("The min value should be smaller than the max value.")

    @property
    def k1(self):
        return self._k1

    @k1.setter
    def k1(self, value):
        if value is not None:

            # Check that only valid keys are used in the setups
            for key in value.keys():
                valid_keys = set(("geometry", "grid", "weighting"))
                if key not in valid_keys:
                    raise ValueError(
                        "The given setup contains the following invalid key: {}".format(
                            key
                        )
                    )

            # Check the geometry function
            geom_func = value["geometry"].get("function")
            if geom_func is not None:
                valid_geom_func = set(("atomic_number",))
                if geom_func not in valid_geom_func:
                    raise ValueError(
                        "Unknown geometry function specified for k=1. Please use one of"
                        " the following: {}".format(valid_geom_func)
                    )

            # Check the weighting function
            weighting = value.get("weighting")
            if weighting is not None:
                valid_weight_func = set(("unity",))
                weight_func = weighting.get("function")
                if weight_func not in valid_weight_func:
                    raise ValueError(
                        "Unknown weighting function specified for k=1. Please use one of"
                        " the following: {}".format(valid_weight_func)
                    )

            # Check grid
            self.check_grid(value["grid"])
        self._k1 = value

    @property
    def k2(self):
        return self._k2

    @k2.setter
    def k2(self, value):
        if value is not None:

            # Check that only valid keys are used in the setups
            for key in value.keys():
                valid_keys = set(("geometry", "grid", "weighting"))
                if key not in valid_keys:
                    raise ValueError(
                        "The given setup contains the following invalid key: {}".format(
                            key
                        )
                    )

            # Check the geometry function
            geom_func = value["geometry"].get("function")
            if geom_func is not None:
                valid_geom_func = set(("distance", "inverse_distance"))
                if geom_func not in valid_geom_func:
                    raise ValueError(
                        "Unknown geometry function specified for k=2. Please use one of"
                        " the following: {}".format(valid_geom_func)
                    )

            # Check the weighting function
            weighting = value.get("weighting")
            if weighting is not None:
<<<<<<< HEAD
                valid_weight_func = set(("unity", "exp", "exponential"))
=======
                valid_weight_func = set(("unity", "exponential", "exp", "inverse_square"))
>>>>>>> 80c9803a
                weight_func = weighting.get("function")
                if weight_func not in valid_weight_func:
                    raise ValueError(
                        "Unknown weighting function specified for k=2. Please use one of"
                        " the following: {}".format(valid_weight_func)
                    )
                else:
                    if weight_func == "exp" or weight_func == "exponential":
                        # Support for legacy name "cutoff"
                        cutoff = weighting.get("cutoff")
                        if cutoff is not None and weighting.get("threshold") is None:
                            weighting["threshold"] = cutoff

                        needed = ("threshold", "scale")
                        for pname in needed:
                            param = weighting.get(pname)
                            if param is None:
                                raise ValueError(
                                    "Missing value for '{}' in the k=2 weighting.".format(
                                        key
                                    )
                                )
                    elif weight_func == "inverse_square":
                        if weighting.get("r_cutoff") is None:
                            raise ValueError(
                                    "Missing value for 'r_cutoff' in the k=2 weighting."
                                    )

            # Check grid
            self.check_grid(value["grid"])
        self._k2 = value

    @property
    def k3(self):
        return self._k3

    @k3.setter
    def k3(self, value):
        if value is not None:

            # Check that only valid keys are used in the setups
            for key in value.keys():
                valid_keys = set(("geometry", "grid", "weighting"))
                if key not in valid_keys:
                    raise ValueError(
                        "The given setup contains the following invalid key: {}".format(
                            key
                        )
                    )

            # Check the geometry function
            geom_func = value["geometry"].get("function")
            if geom_func is not None:
                valid_geom_func = set(("angle", "cosine"))
                if geom_func not in valid_geom_func:
                    raise ValueError(
                        "Unknown geometry function specified for k=2. Please use one of"
                        " the following: {}".format(valid_geom_func)
                    )

            # Check the weighting function
            weighting = value.get("weighting")
            if weighting is not None:
<<<<<<< HEAD
                valid_weight_func = set(("unity", "exp", "exponential"))
=======
                valid_weight_func = set(("unity", "exponential", "exp", "smooth_cutoff"))
>>>>>>> 80c9803a
                weight_func = weighting.get("function")
                if weight_func not in valid_weight_func:
                    raise ValueError(
                        "Unknown weighting function specified for k=2. Please use one of"
                        " the following: {}".format(valid_weight_func)
                    )
                else:
                    if weight_func == "exp" or weight_func == "exponential":
                        # Support for legacy name "cutoff"
                        cutoff = weighting.get("cutoff")
                        if cutoff is not None and weighting.get("threshold") is None:
                            weighting["threshold"] = cutoff

                        needed = ("threshold", "scale")
                        for pname in needed:
                            param = weighting.get(pname)
                            if param is None:
                                raise ValueError(
                                    "Missing value for '{}' in the k=3 weighting.".format(
                                        key
                                    )
                                )
                    elif weight_func == "smooth_cutoff":
                        if weighting.get("r_cutoff") is None:
                            raise ValueError(
                                    "Missing value for 'r_cutoff' in the k=3 weighting."
                                    )
            # Check grid
            self.check_grid(value["grid"])
        self._k3 = value

    @property
    def species(self):
        return self._species

    @species.setter
    def species(self, value):
        """Used to check the validity of given atomic numbers and to initialize
        the C-memory layout for them.

        Args:
            value(iterable): Chemical species either as a list of atomic
                numbers or list of chemical symbols.
        """
        # The species are stored as atomic numbers for internal use.
        self._set_species(value)

        # Setup mappings between atom indices and types together with some
        # statistics
        self.atomic_number_to_index = {}
        self.index_to_atomic_number = {}
        for i_atom, atomic_number in enumerate(self._atomic_numbers):
            self.atomic_number_to_index[atomic_number] = i_atom
            self.index_to_atomic_number[i_atom] = atomic_number
        self.n_elements = len(self._atomic_numbers)
        self.max_atomic_number = max(self._atomic_numbers)
        self.min_atomic_number = min(self._atomic_numbers)

    @property
    def normalization(self):
        return self._normalization

    @normalization.setter
    def normalization(self, value):
        """Checks that the given normalization is valid.

        Args:
            value(str): The normalization method to use.
        """
        norm_options = set(("l2_each", "none", "n_atoms", "valle_oganov"))
        if value not in norm_options:
            raise ValueError(
                "Unknown normalization option given. Please use one of the "
                "following: {}.".format(", ".join([str(x) for x in norm_options]))
            )
        self._normalization = value

    def get_k1_axis(self):
        """Used to get the discretized axis for geometry function of the k=1
        term.

        Returns:
            np.ndarray: The discretized axis for the k=1 term.
        """
        start = self.k1["grid"]["min"]
        stop = self.k1["grid"]["max"]
        n = self.k1["grid"]["n"]

        return np.linspace(start, stop, n)

    def get_k2_axis(self):
        """Used to get the discretized axis for geometry function of the k=2
        term.

        Returns:
            np.ndarray: The discretized axis for the k=2 term.
        """
        start = self.k2["grid"]["min"]
        stop = self.k2["grid"]["max"]
        n = self.k2["grid"]["n"]

        return np.linspace(start, stop, n)

    def get_k3_axis(self):
        """Used to get the discretized axis for geometry function of the k=3
        term.

        Returns:
            np.ndarray: The discretized axis for the k=3 term.
        """
        start = self.k3["grid"]["min"]
        stop = self.k3["grid"]["max"]
        n = self.k3["grid"]["n"]

        return np.linspace(start, stop, n)

    def create(self, system, n_jobs=1, only_physical_cores=False, verbose=False):
        """Return MBTR output for the given systems.

        Args:
            system (:class:`ase.Atoms` or list of :class:`ase.Atoms`): One or many atomic structures.
            n_jobs (int): Number of parallel jobs to instantiate. Parallellizes
                the calculation across samples. Defaults to serial calculation
                with n_jobs=1. If a negative number is given, the used cpus
                will be calculated with, n_cpus + n_jobs, where n_cpus is the
                amount of CPUs as reported by the OS. With only_physical_cores
                you can control which types of CPUs are counted in n_cpus.
            only_physical_cores (bool): If a negative n_jobs is given,
                determines which types of CPUs are used in calculating the
                number of jobs. If set to False (default), also virtual CPUs
                are counted.  If set to True, only physical CPUs are counted.
            verbose(bool): Controls whether to print the progress of each job
                into to the console.

        Returns:
            np.ndarray | sparse.COO | list: MBTR for the
            given systems. The return type depends on the 'sparse' and
            'flatten'-attributes. For flattened output a single numpy array or
            sparse.COO matrix is returned. If the output is not flattened,
            dictionaries containing the MBTR tensors for each k-term are
            returned.
        """
        # If single system given, skip the parallelization
        if isinstance(system, (Atoms, System)):
            return self.create_single(system)
        else:
            self._check_system_list(system)

        # Combine input arguments
        inp = [(i_sys,) for i_sys in system]

        # Determine if the outputs have a fixed size
        if self.flatten:
            static_size = [self.get_number_of_features()]
        else:
            static_size = None

        # Create in parallel
        output = self.create_parallel(
            inp,
            self.create_single,
            n_jobs,
            static_size,
            only_physical_cores,
            verbose=verbose,
        )

        return output

    def create_single(self, system):
        """Return the many-body tensor representation for the given system.

        Args:
            system (:class:`ase.Atoms` | :class:`.System`): Input system.

        Returns:
            dict | np.ndarray | sparse.COO: The return type is
            specified by the 'flatten' and 'sparse'-parameters. If the output
            is not flattened, a dictionary containing of MBTR outputs as numpy
            arrays is created. Each output is under a "kX" key. If the output
            is flattened, a single concatenated output vector is returned,
            either as a sparse or a dense vector.
        """
        # Transform the input system into the internal System-object
        system = self.get_system(system)

        # Ensuring variables are re-initialized when a new system is introduced
        self.system = system
        self._interaction_limit = len(system)

        # Check that the system does not have elements that are not in the list
        # of atomic numbers
        self.check_atomic_numbers(system.get_atomic_numbers())

        mbtr = {}
        if self.k1 is not None:
            mbtr["k1"] = self._get_k1(system)
        if self.k2 is not None:
            mbtr["k2"] = self._get_k2(system)
        if self.k3 is not None:
            mbtr["k3"] = self._get_k3(system)

        # Handle normalization
        if self.normalization == "l2_each":
            if self.flatten is True:
                for key, value in mbtr.items():
                    i_data = np.array(value.data)
                    i_norm = np.linalg.norm(i_data)
                    mbtr[key] = value / i_norm
            else:
                for key, value in mbtr.items():
                    i_data = value.ravel()
                    i_norm = np.linalg.norm(i_data)
                    mbtr[key] = value / i_norm
        elif self.normalization == "n_atoms":
            n_atoms = len(self.system)
            if self.flatten is True:
                for key, value in mbtr.items():
                    mbtr[key] = value / n_atoms
            else:
                for key, value in mbtr.items():
                    mbtr[key] = value / n_atoms

        # Flatten output if requested
        if self.flatten:
            keys = sorted(mbtr.keys())
            if len(keys) > 1:
                mbtr = sparse.concatenate([mbtr[key] for key in keys], axis=0)
            else:
                mbtr = mbtr[keys[0]]

            # Make into a dense array if requested
            if not self.sparse:
                mbtr = mbtr.todense()

        return mbtr

    def get_number_of_features(self):
        """Used to inquire the final number of features that this descriptor
        will have.

        Returns:
            int: Number of features for this descriptor.
        """
        n_features = 0
        n_elem = self.n_elements

        if self.k1 is not None:
            n_k1_grid = self.k1["grid"]["n"]
            n_k1 = n_elem * n_k1_grid
            n_features += n_k1
        if self.k2 is not None:
            n_k2_grid = self.k2["grid"]["n"]
            n_k2 = (n_elem * (n_elem + 1) / 2) * n_k2_grid
            n_features += n_k2
        if self.k3 is not None:
            n_k3_grid = self.k3["grid"]["n"]
            n_k3 = (n_elem * n_elem * (n_elem + 1) / 2) * n_k3_grid
            n_features += n_k3

        return int(n_features)

    def get_location(self, species):
        """Can be used to query the location of a species combination in the
        the flattened output.

        Args:
            species(tuple): A tuple containing a species combination as
            chemical symbols or atomic numbers. The tuple can be for example
            ("H"), ("H", "O") or ("H", "O", "H").

        Returns:
            slice: slice containing the location of the specified species
            combination. The location is given as a python slice-object, that
            can be directly used to target ranges in the output.

        Raises:
            ValueError: If the requested species combination is not in the
                output or if invalid species defined.
        """
        # Check that the corresponding part is calculated
        k = len(species)
        term = getattr(self, "k{}".format(k))
        if term is None:
            raise ValueError(
                "Cannot retrieve the location for {}, as the term k{} has not "
                "been specied.".format(species, k)
            )

        # Change chemical elements into atomic numbers
        numbers = []
        for specie in species:
            if isinstance(specie, str):
                try:
                    specie = ase.data.atomic_numbers[specie]
                except KeyError:
                    raise ValueError("Invalid chemical species: {}".format(specie))
            numbers.append(specie)

        # Change into internal indexing
        numbers = [self.atomic_number_to_index[x] for x in numbers]
        n_elem = self.n_elements

        # k=1
        if len(numbers) == 1:
            n1 = self.k1["grid"]["n"]
            i = numbers[0]
            m = i
            start = int(m * n1)
            end = int((m + 1) * n1)

        # k=2
        if len(numbers) == 2:
            if numbers[0] > numbers[1]:
                numbers = list(reversed(numbers))

            n2 = self.k2["grid"]["n"]
            i = numbers[0]
            j = numbers[1]

            # This is the index of the spectrum. It is given by enumerating the
            # elements of an upper triangular matrix from left to right and top
            # to bottom.
            m = j + i * n_elem - i * (i + 1) / 2

            offset = 0
            if self.k1 is not None:
                n1 = self.k1["grid"]["n"]
                offset += n_elem * n1
            start = int(offset + m * n2)
            end = int(offset + (m + 1) * n2)

        # k=3
        if len(numbers) == 3:
            if numbers[0] > numbers[2]:
                numbers = list(reversed(numbers))

            n3 = self.k3["grid"]["n"]
            i = numbers[0]
            j = numbers[1]
            k = numbers[2]

            # This is the index of the spectrum. It is given by enumerating the
            # elements of a three-dimensional array where for valid elements
            # k>=i. The enumeration begins from [0, 0, 0], and ends at [n_elem,
            # n_elem, n_elem], looping the elements in the order k, i, j.
            m = j * n_elem * (n_elem + 1) / 2 + k + i * n_elem - i * (i + 1) / 2

            offset = 0
            if self.k1 is not None:
                n1 = self.k1["grid"]["n"]
                offset += n_elem * n1
            if self.k2 is not None:
                n2 = self.k2["grid"]["n"]
                offset += (n_elem * (n_elem + 1) / 2) * n2
            start = int(offset + m * n3)
            end = int(offset + (m + 1) * n3)

        return slice(start, end)

    def _make_new_k1map(self, kx_map):
        kx_map = dict(kx_map)
        new_kx_map = {}

        for key, value in kx_map.items():
            new_key = tuple([int(key)])
            new_kx_map[new_key] = np.array(value, dtype=np.float32)

        return new_kx_map

    def _make_new_kmap(self, kx_map):
        kx_map = dict(kx_map)
        new_kx_map = {}

        for key, value in kx_map.items():
            new_key = tuple(int(x) for x in key.split(","))
            new_kx_map[new_key] = np.array(value, dtype=np.float32)

        return new_kx_map

    def _get_k1(self, system):
        """Calculates the second order terms where the scalar mapping is the
        inverse distance between atoms.

        Returns:
            1D ndarray: flattened K2 values.
        """
        grid = self.k1["grid"]
        start = grid["min"]
        stop = grid["max"]
        n = grid["n"]
        sigma = grid["sigma"]

        # Determine the geometry function
        geom_func_name = self.k1["geometry"]["function"]

        cmbtr = MBTRWrapper(
            self.atomic_number_to_index,
            self._interaction_limit,
            np.zeros((len(system), 3), dtype=int),
        )

        k1_map = cmbtr.get_k1(
            system.get_atomic_numbers(),
            geom_func_name.encode(),
            b"unity",
            {},
            start,
            stop,
            sigma,
            n,
        )

        k1_map = self._make_new_k1map(k1_map)

        # Depending on flattening, use either a sparse matrix or a dense one.
        n_elem = self.n_elements
        if self.flatten:
            k1 = sparse.DOK((n_elem * n), dtype=np.float32)
        else:
            k1 = np.zeros((n_elem, n), dtype=np.float32)

        for key, gaussian_sum in k1_map.items():
            i = key[0]

            # Denormalize if requested
            if not self.normalize_gaussians:
                max_val = 1 / (sigma * math.sqrt(2 * math.pi))
                gaussian_sum /= max_val

            if self.flatten:
                start = i * n
                end = (i + 1) * n
                k1[start:end] = gaussian_sum
            else:
                k1[i, :] = gaussian_sum
        if self.flatten:
            k1 = k1.to_coo()

        return k1

    def _get_k2(self, system):
        """Calculates the second order terms where the scalar mapping is the
        inverse distance between atoms.

        Returns:
            1D ndarray: flattened K2 values.
        """
        grid = self.k2["grid"]
        start = grid["min"]
        stop = grid["max"]
        n = grid["n"]
        sigma = grid["sigma"]

        # Determine the weighting function and possible radial cutoff
        radial_cutoff = None
        weighting = self.k2.get("weighting")
        parameters = {}
        if weighting is not None:
            weighting_function = weighting["function"]
            if weighting_function == "exp" or weighting_function == "exponential":
                scale = weighting["scale"]
                threshold = weighting["threshold"]
                if scale != 0:
<<<<<<< HEAD
                    radial_cutoff = -math.log(threshold) / scale
                parameters = {b"scale": scale, b"threshold": threshold}
=======
                    radial_cutoff = -math.log(cutoff) / scale
                parameters = {b"scale": scale, b"cutoff": cutoff}
            elif weighting_function == "inverse_square":
                radial_cutoff = weighting["r_cutoff"]
>>>>>>> 80c9803a
        else:
            weighting_function = "unity"

        # Determine the geometry function
        geom_func_name = self.k2["geometry"]["function"]

        # If needed, create the extended system
        if self.periodic:
            centers = system.get_positions()
            ext_system, cell_indices = dscribe.utils.geometry.get_extended_system(
                system, radial_cutoff, centers, return_cell_indices=True
            )
            ext_system = System.from_atoms(ext_system)
        else:
            ext_system = system
            cell_indices = np.zeros((len(system), 3), dtype=int)

        cmbtr = MBTRWrapper(
            self.atomic_number_to_index, self._interaction_limit, cell_indices
        )

        # If radial cutoff is finite, use it to calculate the sparse
        # distance matrix to reduce computational complexity from O(n^2) to
        # O(n log(n))
        n_atoms = len(ext_system)
        if radial_cutoff is not None:
            dmat = ext_system.get_distance_matrix_within_radius(radial_cutoff)
            adj_list = dscribe.utils.geometry.get_adjacency_list(dmat)
            dmat_dense = np.full(
                (n_atoms, n_atoms), sys.float_info.max
            )  # The non-neighbor values are treated as "infinitely far".
            dmat_dense[dmat.row, dmat.col] = dmat.data
        # If no weighting is used, the full distance matrix is calculated
        else:
            dmat_dense = ext_system.get_distance_matrix()
            adj_list = np.tile(np.arange(n_atoms), (n_atoms, 1))

        k2_map = cmbtr.get_k2(
            ext_system.get_atomic_numbers(),
            dmat_dense,
            adj_list,
            geom_func_name.encode(),
            weighting_function.encode(),
            parameters,
            start,
            stop,
            sigma,
            n,
        )

        k2_map = self._make_new_kmap(k2_map)

        # Depending of flattening, use either a sparse matrix or a dense one.
        n_elem = self.n_elements
        if self.flatten:
            k2 = sparse.DOK((int(n_elem * (n_elem + 1) / 2 * n)), dtype=np.float32)
        else:
            k2 = np.zeros((self.n_elements, self.n_elements, n), dtype=np.float32)

        for key, gaussian_sum in k2_map.items():
            i = key[0]
            j = key[1]

            # This is the index of the spectrum. It is given by enumerating the
            # elements of an upper triangular matrix from left to right and top
            # to bottom.
            m = int(j + i * n_elem - i * (i + 1) / 2)

            # Denormalize if requested
            if not self.normalize_gaussians:
                max_val = 1 / (sigma * math.sqrt(2 * math.pi))
                gaussian_sum /= max_val

            if self.flatten:
                start = m * n
                end = (m + 1) * n
                k2[start:end] = gaussian_sum
            else:
                k2[i, j, :] = gaussian_sum

            # valle_oganov normalization is calculated separately for each pair
            if self.normalization == "valle_oganov":
                S = self.system
                n_elements = len(self.species)
                V = S.cell.volume
                imap = self.index_to_atomic_number
                # calculate the amount of each element for N_A*N_B term
                amounts = {}           
                for index, number in imap.items():
                    amounts[index] = list(S.get_atomic_numbers()).count(number)
                y = gaussian_sum
                if i==j:
                    NANB = 0.5 * amounts[i] * amounts[j]
                else:
                    NANB = amounts[i] * amounts[j]
                y_normed = (y * V) / (NANB*4*np.pi)
                if self.flatten:
                    k2[start:end] = y_normed
                else:
                    k2[i, j, :] = y_normed

        if self.flatten:
            k2 = k2.to_coo()

        return k2

    def _get_k3(self, system):
        """Calculates the third order terms.

        Returns:
            1D ndarray: flattened K3 values.
        """
        grid = self.k3["grid"]
        start = grid["min"]
        stop = grid["max"]
        n = grid["n"]
        sigma = grid["sigma"]

        # Determine the weighting function and possible radial cutoff
        radial_cutoff = None
        weighting = self.k3.get("weighting")
        parameters = {}
        if weighting is not None:
            weighting_function = weighting["function"]
            if weighting_function == "exp" or weighting_function == "exponential":
                scale = weighting["scale"]
                threshold = weighting["threshold"]
                if scale != 0:
<<<<<<< HEAD
                    radial_cutoff = -0.5 * math.log(threshold) / scale
                parameters = {b"scale": scale, b"threshold": threshold}
=======
                    radial_cutoff = -0.5 * math.log(cutoff) / scale
                parameters = {b"scale": scale, b"cutoff": cutoff}
            if weighting_function == "smooth_cutoff":
                try:
                    sharpness = weighting["sharpness"]
                except:
                    sharpness = 2
                radial_cutoff = weighting["r_cutoff"]
                parameters = {b"sharpness": sharpness, b"cutoff": radial_cutoff}
>>>>>>> 80c9803a
        else:
            weighting_function = "unity"

        # Determine the geometry function
        geom_func_name = self.k3["geometry"]["function"]

        # If needed, create the extended system
        if self.periodic:
            centers = system.get_positions()
            ext_system, cell_indices = dscribe.utils.geometry.get_extended_system(
                system, radial_cutoff, centers, return_cell_indices=True
            )
            ext_system = System.from_atoms(ext_system)
        else:
            ext_system = system
            cell_indices = np.zeros((len(system), 3), dtype=int)

        cmbtr = MBTRWrapper(
            self.atomic_number_to_index, self._interaction_limit, cell_indices
        )

        # If radial cutoff is finite, use it to calculate the sparse
        # distance matrix to reduce computational complexity from O(n^2) to
        # O(n log(n))
        n_atoms = len(ext_system)
        if radial_cutoff is not None:
            dmat = ext_system.get_distance_matrix_within_radius(radial_cutoff)
            adj_list = dscribe.utils.geometry.get_adjacency_list(dmat)
            dmat_dense = np.full(
                (n_atoms, n_atoms), sys.float_info.max
            )  # The non-neighbor values are treated as "infinitely far".
            dmat_dense[dmat.col, dmat.row] = dmat.data
        # If no weighting is used, the full distance matrix is calculated
        else:
            dmat_dense = ext_system.get_distance_matrix()
            adj_list = np.tile(np.arange(n_atoms), (n_atoms, 1))

        k3_map = cmbtr.get_k3(
            ext_system.get_atomic_numbers(),
            dmat_dense,
            adj_list,
            geom_func_name.encode(),
            weighting_function.encode(),
            parameters,
            start,
            stop,
            sigma,
            n,
        )

        k3_map = self._make_new_kmap(k3_map)
        # Depending of flattening, use either a sparse matrix or a dense one.
        n_elem = self.n_elements
        if self.flatten:
            k3 = sparse.DOK(
                (int(n_elem * n_elem * (n_elem + 1) / 2 * n)), dtype=np.float32
            )
        else:
            k3 = np.zeros((n_elem, n_elem, n_elem, n), dtype=np.float32)

        for key, gaussian_sum in k3_map.items():
            i = key[0]
            j = key[1]
            k = key[2]

            # This is the index of the spectrum. It is given by enumerating the
            # elements of a three-dimensional array where for valid elements
            # k>=i. The enumeration begins from [0, 0, 0], and ends at [n_elem,
            # n_elem, n_elem], looping the elements in the order j, i, k.
            m = int(j * n_elem * (n_elem + 1) / 2 + k + i * n_elem - i * (i + 1) / 2)

            # Denormalize if requested
            if not self.normalize_gaussians:
                max_val = 1 / (sigma * math.sqrt(2 * math.pi))
                gaussian_sum /= max_val

            if self.flatten:
                start = m * n
                end = (m + 1) * n
                k3[start:end] = gaussian_sum
            else:
                k3[i, j, k, :] = gaussian_sum

            # valle_oganov normalization is calculated separately for each triplet
            if self.normalization == "valle_oganov":
                S = self.system
                n_elements = len(self.species)
                V = S.cell.volume
                imap = self.index_to_atomic_number
                # calculate the amount of each element for N_A*N_B*N_C term
                amounts = {}                    
                for index, number in imap.items():
                    amounts[index] = list(S.get_atomic_numbers()).count(number)
                y = gaussian_sum
                NANBNC = amounts[i] * amounts[j] * amounts[k]
                y_normed = (y * V)/NANBNC
                if self.flatten:
                    k3[start:end] = y_normed
                else:
                    k3[i, j, k, :] = y_normed

        if self.flatten:
            k3 = k3.to_coo()

        return k3
<|MERGE_RESOLUTION|>--- conflicted
+++ resolved
@@ -66,36 +66,30 @@
     * :math:`k=2`:
 
        * "unity": No weighting.
-<<<<<<< HEAD
        * "exp": Weighting of the form :math:`e^{-sx}`
-=======
-       * "exp" or "exponential": Weighting of the form :math:`e^{-sx}`
        * "inverse_square": Weighting of the form :math:`1/(x^2)`
->>>>>>> 80c9803a
 
     * :math:`k=3`:
 
        * "unity": No weighting.
-<<<<<<< HEAD
        * "exp": Weighting of the form :math:`e^{-sx}`
-=======
-       * "exp" or "exponential": Weighting of the form :math:`e^{-sx}`
        * "smooth_cutoff": Weighting of the form :math:`f_{ij}f_{ik}`,
-         where :math:`f = 1+y(x/r_{cutoff})^{y+1}-(y+1)(x/r_{cutoff})^{y}`
->>>>>>> 80c9803a
+         where :math:`f = 1+y(x/r_{cut})^{y+1}-(y+1)(x/r_{cut})^{y}`
 
     The exponential weighting is motivated by the exponential decay of screened
     Coulombic interactions in solids. In the exponential weighting the
     parameters **threshold** determines the value of the weighting function after
-    which the rest of the terms will be ignored and the parameter **scale**
-    corresponds to :math:`s`. The meaning of :math:`x` changes for different
-    terms as follows:
+    which the rest of the terms will be ignored. Either the parameter **scale**
+    or **r_cut** can be used to determine the parameter :math:`s`: **scale**
+    directly corresponds to this value whereas **r_cut** can be used to
+    indirectly determine it through :math:`s=-\log()`:. The meaning of
+    :math:`x` changes for different terms as follows:
 
     * :math:`k=2`: :math:`x` = Distance between A->B
     * :math:`k=3`: :math:`x` = Distance from A->B->C->A.
 
     The inverse square and smooth cutoff function weightings use a cutoff
-    parameter **r_cutoff**, which is a radial distance after which the rest of
+    parameter **r_cut**, which is a radial distance after which the rest of
     the atoms will be ignored. For both, :math:`x` means the distance between
     A->B. For the smooth cutoff function, additional weighting key **sharpness**
     can be added, which changes the value of :math:`y`. If not, it defaults to `2`.
@@ -135,19 +129,6 @@
     ):
         """
         Args:
-<<<<<<< HEAD
-=======
-            species (iterable): The chemical species as a list of atomic
-                numbers or as a list of chemical symbols. Notice that this is not
-                the atomic numbers that are present for an individual system, but
-                should contain all the elements that are ever going to be
-                encountered when creating the descriptors for a set of systems.
-                Keeping the number of chemical species as low as possible is
-                preferable.
-            periodic (bool): Set to true if you want the descriptor output to
-                respect the periodicity of the atomic systems (see the
-                pbc-parameter in the constructor of ase.Atoms).
->>>>>>> 80c9803a
             k1 (dict): Setup for the k=1 term. For example::
 
                 k1 = {
@@ -162,7 +143,7 @@
                     k2 = {
                         "geometry": {"function": "inverse_distance"},
                         "grid": {"min": 0.1, "max": 2, "sigma": 0.1, "n": 50},
-                        "weighting": {"function": "exp", "scale": 0.75, "threshold": 1e-2}
+                        "weighting": {"function": "exp", "r_cut": 10, "threshold": 1e-2}
                     }
 
             k3 (dict): Dictionary containing the setup for the k=3 term.
@@ -172,7 +153,7 @@
                     k3 = {
                         "geometry": {"function": "angle"},
                         "grid": {"min": 0, "max": 180, "sigma": 5, "n": 50},
-                        "weighting" : {"function": "exp", "scale": 0.5, "threshold": 1e-3}
+                        "weighting" : {"function": "exp", "r_cut": 10, "threshold": 1e-3}
                     }
 
             normalize_gaussians (bool): Determines whether the gaussians are
@@ -226,7 +207,7 @@
         self.normalization = normalization
         self.normalize_gaussians = normalize_gaussians
 
-        if self.normalization=="valle_oganov" and periodic is False:
+        if self.normalization == "valle_oganov" and not periodic:
             raise ValueError(
                 "Valle-Oganov normalization does not support non-periodic systems."
             )
@@ -356,11 +337,7 @@
             # Check the weighting function
             weighting = value.get("weighting")
             if weighting is not None:
-<<<<<<< HEAD
-                valid_weight_func = set(("unity", "exp", "exponential"))
-=======
-                valid_weight_func = set(("unity", "exponential", "exp", "inverse_square"))
->>>>>>> 80c9803a
+                valid_weight_func = set(("unity", "exp", "inverse_square"))
                 weight_func = weighting.get("function")
                 if weight_func not in valid_weight_func:
                     raise ValueError(
@@ -368,12 +345,7 @@
                         " the following: {}".format(valid_weight_func)
                     )
                 else:
-                    if weight_func == "exp" or weight_func == "exponential":
-                        # Support for legacy name "cutoff"
-                        cutoff = weighting.get("cutoff")
-                        if cutoff is not None and weighting.get("threshold") is None:
-                            weighting["threshold"] = cutoff
-
+                    if weight_func == "exp":
                         needed = ("threshold", "scale")
                         for pname in needed:
                             param = weighting.get(pname)
@@ -384,10 +356,10 @@
                                     )
                                 )
                     elif weight_func == "inverse_square":
-                        if weighting.get("r_cutoff") is None:
+                        if weighting.get("r_cut") is None:
                             raise ValueError(
-                                    "Missing value for 'r_cutoff' in the k=2 weighting."
-                                    )
+                                "Missing value for 'r_cut' in the k=2 weighting."
+                            )
 
             # Check grid
             self.check_grid(value["grid"])
@@ -424,11 +396,7 @@
             # Check the weighting function
             weighting = value.get("weighting")
             if weighting is not None:
-<<<<<<< HEAD
-                valid_weight_func = set(("unity", "exp", "exponential"))
-=======
-                valid_weight_func = set(("unity", "exponential", "exp", "smooth_cutoff"))
->>>>>>> 80c9803a
+                valid_weight_func = set(("unity", "exp", "smooth_cutoff"))
                 weight_func = weighting.get("function")
                 if weight_func not in valid_weight_func:
                     raise ValueError(
@@ -436,12 +404,7 @@
                         " the following: {}".format(valid_weight_func)
                     )
                 else:
-                    if weight_func == "exp" or weight_func == "exponential":
-                        # Support for legacy name "cutoff"
-                        cutoff = weighting.get("cutoff")
-                        if cutoff is not None and weighting.get("threshold") is None:
-                            weighting["threshold"] = cutoff
-
+                    if weight_func == "exp":
                         needed = ("threshold", "scale")
                         for pname in needed:
                             param = weighting.get(pname)
@@ -452,10 +415,10 @@
                                     )
                                 )
                     elif weight_func == "smooth_cutoff":
-                        if weighting.get("r_cutoff") is None:
+                        if weighting.get("r_cut") is None:
                             raise ValueError(
-                                    "Missing value for 'r_cutoff' in the k=3 weighting."
-                                    )
+                                "Missing value for 'r_cut' in the k=3 weighting."
+                            )
             # Check grid
             self.check_grid(value["grid"])
         self._k3 = value
@@ -884,24 +847,22 @@
         sigma = grid["sigma"]
 
         # Determine the weighting function and possible radial cutoff
-        radial_cutoff = None
+        r_cut = None
         weighting = self.k2.get("weighting")
         parameters = {}
         if weighting is not None:
             weighting_function = weighting["function"]
-            if weighting_function == "exp" or weighting_function == "exponential":
-                scale = weighting["scale"]
+            if weighting_function == "exp":
                 threshold = weighting["threshold"]
-                if scale != 0:
-<<<<<<< HEAD
-                    radial_cutoff = -math.log(threshold) / scale
+                r_cut = weighting.get("r_cut")
+                scale = weighting.get("scale")
+                if scale is not None and r_cut is None:
+                    r_cut = -math.log(threshold) / scale
+                elif scale is None and r_cut is not None:
+                    scale = -math.log(threshold) / r_cut
                 parameters = {b"scale": scale, b"threshold": threshold}
-=======
-                    radial_cutoff = -math.log(cutoff) / scale
-                parameters = {b"scale": scale, b"cutoff": cutoff}
             elif weighting_function == "inverse_square":
-                radial_cutoff = weighting["r_cutoff"]
->>>>>>> 80c9803a
+                r_cut = weighting["r_cut"]
         else:
             weighting_function = "unity"
 
@@ -912,7 +873,7 @@
         if self.periodic:
             centers = system.get_positions()
             ext_system, cell_indices = dscribe.utils.geometry.get_extended_system(
-                system, radial_cutoff, centers, return_cell_indices=True
+                system, r_cut, centers, return_cell_indices=True
             )
             ext_system = System.from_atoms(ext_system)
         else:
@@ -927,8 +888,8 @@
         # distance matrix to reduce computational complexity from O(n^2) to
         # O(n log(n))
         n_atoms = len(ext_system)
-        if radial_cutoff is not None:
-            dmat = ext_system.get_distance_matrix_within_radius(radial_cutoff)
+        if r_cut is not None:
+            dmat = ext_system.get_distance_matrix_within_radius(r_cut)
             adj_list = dscribe.utils.geometry.get_adjacency_list(dmat)
             dmat_dense = np.full(
                 (n_atoms, n_atoms), sys.float_info.max
@@ -982,22 +943,22 @@
             else:
                 k2[i, j, :] = gaussian_sum
 
-            # valle_oganov normalization is calculated separately for each pair
+            # Valle-Oganov normalization is calculated separately for each pair
             if self.normalization == "valle_oganov":
                 S = self.system
                 n_elements = len(self.species)
                 V = S.cell.volume
                 imap = self.index_to_atomic_number
-                # calculate the amount of each element for N_A*N_B term
-                amounts = {}           
+                # Calculate the amount of each element for N_A*N_B term
+                counts = {}
                 for index, number in imap.items():
-                    amounts[index] = list(S.get_atomic_numbers()).count(number)
+                    counts[index] = list(S.get_atomic_numbers()).count(number)
                 y = gaussian_sum
-                if i==j:
-                    NANB = 0.5 * amounts[i] * amounts[j]
+                if i == j:
+                    count_product = 0.5 * counts[i] * counts[j]
                 else:
-                    NANB = amounts[i] * amounts[j]
-                y_normed = (y * V) / (NANB*4*np.pi)
+                    count_product = counts[i] * counts[j]
+                y_normed = (y * V) / (count_product * 4 * np.pi)
                 if self.flatten:
                     k2[start:end] = y_normed
                 else:
@@ -1021,29 +982,29 @@
         sigma = grid["sigma"]
 
         # Determine the weighting function and possible radial cutoff
-        radial_cutoff = None
+        r_cut = None
         weighting = self.k3.get("weighting")
         parameters = {}
         if weighting is not None:
             weighting_function = weighting["function"]
-            if weighting_function == "exp" or weighting_function == "exponential":
-                scale = weighting["scale"]
+            if weighting_function == "exp":
                 threshold = weighting["threshold"]
-                if scale != 0:
-<<<<<<< HEAD
-                    radial_cutoff = -0.5 * math.log(threshold) / scale
+                r_cut = weighting.get("r_cut")
+                scale = weighting.get("scale")
+                # If we want to limit the triplets to a distance r_cut, we need
+                # to allow x=2*r_cut in the case of k=3.
+                if scale is not None and r_cut is None:
+                    r_cut = -0.5 * math.log(threshold) / scale
+                elif scale is None and r_cut is not None:
+                    scale = -0.5 * math.log(threshold) / r_cut
                 parameters = {b"scale": scale, b"threshold": threshold}
-=======
-                    radial_cutoff = -0.5 * math.log(cutoff) / scale
-                parameters = {b"scale": scale, b"cutoff": cutoff}
             if weighting_function == "smooth_cutoff":
                 try:
                     sharpness = weighting["sharpness"]
-                except:
+                except Exception:
                     sharpness = 2
-                radial_cutoff = weighting["r_cutoff"]
-                parameters = {b"sharpness": sharpness, b"cutoff": radial_cutoff}
->>>>>>> 80c9803a
+                r_cut = weighting["r_cut"]
+                parameters = {b"sharpness": sharpness, b"cutoff": r_cut}
         else:
             weighting_function = "unity"
 
@@ -1054,7 +1015,7 @@
         if self.periodic:
             centers = system.get_positions()
             ext_system, cell_indices = dscribe.utils.geometry.get_extended_system(
-                system, radial_cutoff, centers, return_cell_indices=True
+                system, r_cut, centers, return_cell_indices=True
             )
             ext_system = System.from_atoms(ext_system)
         else:
@@ -1069,8 +1030,8 @@
         # distance matrix to reduce computational complexity from O(n^2) to
         # O(n log(n))
         n_atoms = len(ext_system)
-        if radial_cutoff is not None:
-            dmat = ext_system.get_distance_matrix_within_radius(radial_cutoff)
+        if r_cut is not None:
+            dmat = ext_system.get_distance_matrix_within_radius(r_cut)
             adj_list = dscribe.utils.geometry.get_adjacency_list(dmat)
             dmat_dense = np.full(
                 (n_atoms, n_atoms), sys.float_info.max
@@ -1127,19 +1088,19 @@
             else:
                 k3[i, j, k, :] = gaussian_sum
 
-            # valle_oganov normalization is calculated separately for each triplet
+            # Valle-Oganov normalization is calculated separately for each triplet
             if self.normalization == "valle_oganov":
                 S = self.system
                 n_elements = len(self.species)
                 V = S.cell.volume
                 imap = self.index_to_atomic_number
-                # calculate the amount of each element for N_A*N_B*N_C term
-                amounts = {}                    
+                # Calculate the amount of each element for N_A*N_B*N_C term
+                counts = {}
                 for index, number in imap.items():
-                    amounts[index] = list(S.get_atomic_numbers()).count(number)
+                    counts[index] = list(S.get_atomic_numbers()).count(number)
                 y = gaussian_sum
-                NANBNC = amounts[i] * amounts[j] * amounts[k]
-                y_normed = (y * V)/NANBNC
+                count_product = counts[i] * counts[j] * counts[k]
+                y_normed = (y * V) / count_product
                 if self.flatten:
                     k3[start:end] = y_normed
                 else:
@@ -1148,4 +1109,4 @@
         if self.flatten:
             k3 = k3.to_coo()
 
-        return k3
+        return k3