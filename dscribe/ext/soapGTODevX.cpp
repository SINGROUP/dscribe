--- conflicted
+++ resolved
@@ -1875,13 +1875,9 @@
   int NsNsLmax = NsNs*(lMax+1);
   int NsNsLmaxTs = NsNsLmax*Ts;
 
-<<<<<<< HEAD
-    for(int i = 0; i < Hs; i++){
-=======
   for(int i = 0; i < Hs; i++){
     for(int a = 0; a < totalAN; a++){
       int shiftAll = 0;
->>>>>>> cb06960b
       for(int j = 0; j < Ts; j++){
         for(int m=0; m <= lMax; m++){
         double prel;
@@ -1889,7 +1885,6 @@
         else{prel = PI*sqrt(8.0/(2.0*m+1.0));}
         for(int k = 0; k < Ns; k++){
           for(int kd = k; kd < Ns; kd++){
-   for(int a = 0; a < totalAN; a++){
             double buffDouble = 0;
             for(int buffShift = m*m; buffShift < (m +1)*(m +1); buffShift++){
               derivatives_mu(i, a, 0, shiftAll) += prel*(
@@ -1981,13 +1976,9 @@
   int NsTs100 = Ns*Ts*((lMax+1)*(lMax+1)); int Ns100 = Ns*((lMax+1)*(lMax+1)); int NsNs = (Ns*(Ns+1))/2;
   int NsNsLmax = NsNs*(lMax+1); int NsNsLmaxTs = NsNsLmax*getCrosNumD(Ts);
 
-<<<<<<< HEAD
-    for(int i = 0; i < Hs; i++){
-=======
   for(int i = 0; i < Hs; i++){
     for(int a = 0; a < totalAN; a++){
       int shiftAll = 0;
->>>>>>> cb06960b
       for(int j = 0; j < Ts; j++){
         for(int jd = j; jd < Ts; jd++){
          for(int m=0; m <= lMax; m++){
@@ -1995,7 +1986,6 @@
          if(j==jd){
           for(int k = 0; k < Ns; k++){
             for(int kd = k; kd < Ns; kd++){
-  for(int a = 0; a < totalAN; a++){
               for(int buffShift = m*m; buffShift < (m +1)*(m +1); buffShift++){
                 derivatives_mu(i, a, 0, shiftAll) += prel*(
                       Cnnd[NsTs100*i + Ns100*j + buffShift*Ns + k]*CdevX[NsTs100*i*totalAN + Ns100*jd*totalAN + buffShift*totalAN*Ns + kd*totalAN + a]
@@ -2009,12 +1999,10 @@
               }
             shiftAll++;
             }
-            }
           }
           }else{
           for(int k = 0; k < Ns; k++){
             for(int kd = 0; kd < Ns; kd++){
-  for(int a = 0; a < totalAN; a++){
               for(int buffShift = m*m; buffShift < (m +1)*(m +1); buffShift++){
                 derivatives_mu(i, a, 0, shiftAll) += prel*(
                       Cnnd[NsTs100*i + Ns100*j + buffShift*Ns + k]*CdevX[NsTs100*i*totalAN + Ns100*jd*totalAN + buffShift*totalAN*Ns + kd*totalAN + a]
@@ -2066,7 +2054,7 @@
   //double *cz = (double*)cArrZ.request().ptr;
   double *Hpos = (double*)HposArr.request().ptr; double *alphas = (double*)alphasArr.request().ptr; double *betas = (double*)betasArr.request().ptr;
   double oOeta = 1.0/eta; double oOeta3O2 = sqrt(oOeta*oOeta*oOeta); double NsNs = Ns*Ns;
-//
+
   double* dx  = (double*)malloc(sizeof(double)*totalAN); double* dy  = (double*)malloc(sizeof(double)*totalAN); double* dz  = (double*)malloc(sizeof(double)*totalAN);
   double* x2  = (double*)malloc(sizeof(double)*totalAN); double* x4  = (double*)malloc(sizeof(double)*totalAN); double* x6  = (double*)malloc(sizeof(double)*totalAN);
   double* x8  = (double*)malloc(sizeof(double)*totalAN); double* x10 = (double*)malloc(sizeof(double)*totalAN); double* x12 = (double*)malloc(sizeof(double)*totalAN);
@@ -2080,7 +2068,7 @@
   double* r2  = (double*)malloc(sizeof(double)*totalAN); double* r4  = (double*)malloc(sizeof(double)*totalAN); double* r6  = (double*)malloc(sizeof(double)*totalAN);
   double* r8  = (double*)malloc(sizeof(double)*totalAN); double* r10 = (double*)malloc(sizeof(double)*totalAN); double* r12 = (double*)malloc(sizeof(double)*totalAN);
   double* r14 = (double*)malloc(sizeof(double)*totalAN); double* r16 = (double*)malloc(sizeof(double)*totalAN); double* r18 = (double*)malloc(sizeof(double)*totalAN);
-//
+
   double* exes = (double*) malloc(sizeof(double)*totalAN);
   // -4 -> no need for l=0, l=1.
   double* preCoef = (double*) malloc(((lMax+1)*(lMax+1)-4)*sizeof(double)*totalAN); double* prCofDX = (double*) malloc(((lMax+1)*(lMax+1)-4)*sizeof(double)*totalAN);
@@ -2088,45 +2076,45 @@
   double* bOa = (double*) malloc((lMax+1)*NsNs*sizeof(double)); double* aOa = (double*) malloc((lMax+1)*Ns*sizeof(double));
   double* cnnd = (double*) malloc(((lMax+1)*(lMax+1))*Nt*Ns*Hs*sizeof(double)); double* cdevX = (double*) malloc(totalAN*((lMax+1)*(lMax+1))*Nt*Ns*Hs*sizeof(double)); 
   double* cdevY = (double*) malloc(totalAN*((lMax+1)*(lMax+1))*Nt*Ns*Hs*sizeof(double)); double* cdevZ = (double*) malloc(totalAN*((lMax+1)*(lMax+1))*Nt*Ns*Hs*sizeof(double));
-//
+
   for(int i = 0; i < ((lMax+1)*(lMax+1))*Nt*Ns*Hs; i++){cnnd[i] = 0.0;} for(int i = 0; i < ((lMax+1)*(lMax+1))*Nt*Ns*Hs*totalAN; i++){cdevX[i] = 0.0;}
   for(int i = 0; i < ((lMax+1)*(lMax+1))*Nt*Ns*Hs*totalAN; i++){cdevY[i] = 0.0;} for(int i = 0; i < ((lMax+1)*(lMax+1))*Nt*Ns*Hs*totalAN; i++){cdevZ[i] = 0.0;}
 
   // Initialize binning
   CellList cellList(positions, rCut+cutoffPadding);
-//
-//  // Create a mapping between an atomic index and its internal index in the output
+
+  // Create a mapping between an atomic index and its internal index in the output
   map<int, int> ZIndexMap;
   set<int> atomicNumberSet;
   for (int i = 0; i < totalAN; ++i) {atomicNumberSet.insert(atomicNumbers(i));};
   int i = 0; for (auto it=atomicNumberSet.begin(); it!=atomicNumberSet.end(); ++it) {ZIndexMap[*it] = i; ++i;};
-//
+
   getAlphaBetaD(aOa,bOa,alphas,betas,Ns,lMax,oOeta, oOeta3O2);
-//
-//  // Loop through the centers
+
+  // Loop through the centers
   for (int i = 0; i < Hs; i++) {
-//
-//    // Get all neighbours for the central atom i
+
+    // Get all neighbours for the central atom i
     double ix = Hpos[3*i]; double iy = Hpos[3*i+1]; double iz = Hpos[3*i+2];
     CellListResult result = cellList.getNeighboursForPosition(ix, iy, iz);
-//
-//    // Sort the neighbours by type
+
+    // Sort the neighbours by type
     map<int, vector<int>> atomicTypeMap;
     for (const int &idx : result.indices) {int Z = atomicNumbers(idx); atomicTypeMap[Z].push_back(idx);};
-//
-//    // Loop through neighbours sorted by type
+
+    // Loop through neighbours sorted by type
     for (const auto &ZIndexPair : atomicTypeMap) {
-//
-//      // j is the internal index for this atomic number
+
+      // j is the internal index for this atomic number
       int j = ZIndexMap[ZIndexPair.first];
       int n_neighbours = ZIndexPair.second.size();
-//
-//      // Save the neighbour distances into the arrays dx, dy and dz
+
+      // Save the neighbour distances into the arrays dx, dy and dz
       getDeltaD(dx, dy, dz, positions, ix, iy, iz, ZIndexPair.second);
       getRsZsD(dx,x2,x4,x6,x8,x10,x12,x14,x16,x18, dy,y2,y4,y6,y8,y10,y12,y14,y16,y18, dz, r2, r4, r6, r8,r10,r12,r14,r16,r18, z2, z4, z6, z8,z10,z12,z14,z16,z18, n_neighbours,lMax);
       getCfactorsD(preCoef, prCofDX, prCofDY, prCofDZ, n_neighbours, dx,x2, x4, x6, x8,x10,x12,x14,x16,x18, dy,y2, y4, y6, y8,y10,y12,y14,y16,y18, dz, z2, z4, z6, z8,z10,z12,z14,z16,z18, r2, r4, r6, r8,r10,r12,r14,r16,r18, totalAN, lMax);
       getCD(cdevX,cdevY, cdevZ,prCofDX,prCofDY,prCofDZ, cnnd, preCoef, dx, dy, dz, r2, bOa, aOa, exes, totalAN, n_neighbours, Ns, Nt, lMax, i, j, ZIndexPair.second);
-//
+
     }
   }
   free(dx); free(x2); free(x4); free(x6); free(x8); free(x10); free(x12); free(x14); free(x16); free(x18);
@@ -2142,5 +2130,5 @@
     getPNoCrossD(descriptor_mu, cnnd, Ns, Nt, Hs, lMax);
   };
   free(cnnd); free(cdevX); free(cdevY); free(cdevZ);
-   return;
+  return;
 }