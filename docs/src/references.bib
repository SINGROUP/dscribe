@article{soap1,
  author = {Bart{\'{o}}k, Albert P. and Kondor, Risi and Cs{\'{a}}nyi, G{\'{a}}bor},
  doi = {10.1103/PhysRevB.87.184115},
  journal = {Physical Review B - Condensed Matter and Materials Physics},
  number = {18},
  pages = {1--16},
  title = {{On representing chemical environments}},
  volume = {87},
  year = {2013}
}

@article{soap2,
  author = {De, Sandip and Bart{\'{o}}k, Albert P. and Cs{\'{a}}nyi, G{\'{a}}bor and Ceriotti, Michele},
  doi = {10.1039/c6cp00415f},
  journal = {Physical Chemistry Chemical Physics},
  number = {20},
  pages = {13754--13769},
  title = {{Comparing molecules and solids across structural and alchemical space}},
  volume = {18},
  year = {2016}
}

@article{akisoap,
  author = {J{\"{a}}ger, Marc O J and Morooka, Eiaki V and Canova, Filippo Federici and Himanen, Lauri and Foster, Adam S},
  journal = {npj Computational Materials},
  number = {January},
  publisher = {Springer US},
  title = {{Machine learning hydrogen adsorption on nanoclusters through structural descriptors}},
  doi = {10.1038/s41524-018-0096-5},
  year = {2018}
}

@article{cm,
  title = {Fast and Accurate Modeling of Molecular Atomization Energies with Machine Learning},
  author = {Rupp, Matthias and Tkatchenko, Alexandre and M\"uller, Klaus-Robert and von Lilienfeld, O. Anatole},
  journal = {Phys. Rev. Lett.},
  volume = {108},
  issue = {5},
  pages = {058301},
  year = {2012},
  month = {Jan},
  publisher = {American Physical Society},
  doi = {10.1103/PhysRevLett.108.058301},
}

@incollection{cm_versions,
  title = {Learning Invariant Representations of Molecules for Atomization Energy Prediction},
  author = {Montavon, Gr\'{e}goire and Katja Hansen and Siamac Fazli and Matthias Rupp and Franziska Biegler and Andreas Ziehe and Tkatchenko, Alexandre and Anatole V. Lilienfeld and M\"{u}ller, Klaus-Robert},
  booktitle = {Advances in Neural Information Processing Systems 25},
  editor = {F. Pereira and C. J. C. Burges and L. Bottou and K. Q. Weinberger},
  pages = {440--448},
  year = {2012},
  publisher = {Curran Associates, Inc.},
  url = {http://papers.nips.cc/paper/4830-learning-invariant-representations-of-molecules-for-atomization-energy-prediction.pdf}
}

@article{sm,
  author = {Faber, Felix and Lindmaa, Alexander and Lilienfeld, O. Anatole von and Armiento, Rickard},
  year = {2015},
  title = {Crystal structure representations for machine learning models of formation energies},
  journal = {International Journal of Quantum Chemistry},
  publisher = {Wiley Online Library},
  issn = {1097-461X},
  doi = {10.1002/qua.24917},
  volume = {115},
  month = {8},
  pages = {1094--1101},
  number = {16},
}

@article{mbtr,
       author = {{Huo}, Haoyan and {Rupp}, Matthias},
        title = {Unified Representation of Molecules and Crystals for Machine Learning},
      journal = {arXiv e-prints},
     keywords = {Physics - Chemical Physics, Condensed Matter - Materials Science},
         year = {2017},
        month = {Apr},
          eid = {arXiv:1704.06439},
        pages = {arXiv:1704.06439},
archivePrefix = {arXiv},
       eprint = {1704.06439},
 primaryClass = {physics.chem-ph}
}

@article{acsf,
  author = {J\"{o}rg Behler},
  title = {Atom-centered symmetry functions for constructing high-dimensional neural network potentials},
  journal = {J. Chem. Phys.},
  volume = {134},
  number = {7},
  pages = {074106},
  year = {2011}
}

@article{kernels,
  author = {De, Sandip and Bart{\'{o}}k, Albert P. and Cs{\'{a}}nyi, G{\'{a}}bor and Ceriotti, Michele},
  eprint = {1601.04077},
  isbn = {10.1039/C6CP00415F},
  journal = {Phys. Chem. Chem. Phys.},
  number = {20},
  pages = {13754--13769},
  title = {{Comparing molecules and solids across structural and alchemical space}},
  volume = {18},
  year = {2016}
}

<<<<<<< HEAD
@article{soap_weighting,
  author = {Willatt, Michael J. and Musil, Félix and Ceriotti, Michele},
  title = {Feature optimization for atomistic machine learning yields a data-driven construction of the periodic table of the elements},
  journal = {Phys. Chem. Chem. Phys.},
  year = {2018},
  volume = {20},
  issue = {47},
  pages = {29661-29668},
  publisher = {The Royal Society of Chemistry},
  doi = {10.1039/C8CP05921G},
=======
@article{valle2010crystal,
  title={Crystal fingerprint space--a novel paradigm for studying crystal-structure sets},
  author={Valle, Mario and Oganov, Artem R},
  journal={Acta Crystallographica Section A: Foundations of Crystallography},
  volume={66},
  number={5},
  pages={507--517},
  year={2010},
  publisher={International Union of Crystallography}
}

@article{bisbo2020global,
  title={Global optimization of atomistic structure enhanced by machine learning},
  author={Bisbo, Malthe K and Hammer, Bj{\o}rk},
  journal={arXiv preprint arXiv:2012.15222},
  year={2020}
}

@article{oganov2009quantify,
  title={How to quantify energy landscapes of solids},
  author={Oganov, Artem R and Valle, Mario},
  journal={The Journal of chemical physics},
  volume={130},
  number={10},
  pages={104504},
  year={2009},
  publisher={American Institute of Physics}
>>>>>>> 80c9803a
}<|MERGE_RESOLUTION|>--- conflicted
+++ resolved
@@ -104,7 +104,6 @@
   year = {2016}
 }
 
-<<<<<<< HEAD
 @article{soap_weighting,
   author = {Willatt, Michael J. and Musil, Félix and Ceriotti, Michele},
   title = {Feature optimization for atomistic machine learning yields a data-driven construction of the periodic table of the elements},
@@ -115,7 +114,8 @@
   pages = {29661-29668},
   publisher = {The Royal Society of Chemistry},
   doi = {10.1039/C8CP05921G},
-=======
+}
+
 @article{valle2010crystal,
   title={Crystal fingerprint space--a novel paradigm for studying crystal-structure sets},
   author={Valle, Mario and Oganov, Artem R},
@@ -143,5 +143,4 @@
   pages={104504},
   year={2009},
   publisher={American Institute of Physics}
->>>>>>> 80c9803a
 }